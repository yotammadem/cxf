--- conflicted
+++ resolved
@@ -22,22 +22,14 @@
     <parent>
         <groupId>org.apache.cxf.systests</groupId>
         <artifactId>cxf-systests-container-integration</artifactId>
-<<<<<<< HEAD
-        <version>2.6.0-SNAPSHOT</version>
-=======
         <version>2.5.2</version>
->>>>>>> 2fe1624a
         <relativePath>../pom.xml</relativePath>
     </parent>
     <groupId>org.apache.cxf.systests</groupId>
     <artifactId>cxf-systests-ci-webapp</artifactId>
     <name>Apache CXF Container Integration Test Webapp</name>
     <description>Apache CXF Container Integration Test Webapp</description>
-<<<<<<< HEAD
-    <version>2.6.0-SNAPSHOT</version>
-=======
     <version>2.5.2</version>
->>>>>>> 2fe1624a
     <packaging>war</packaging>
     <dependencies>
         <dependency>
