--- conflicted
+++ resolved
@@ -21,22 +21,14 @@
     <groupId>org.apache.cxf</groupId>
     <artifactId>cxf-common</artifactId>
     <packaging>pom</packaging>
-<<<<<<< HEAD
-    <version>2.5.0-SNAPSHOT</version>
-=======
     <version>2.4.2</version>
->>>>>>> c9e236fc
     <name>Apache CXF Common</name>
     <url>http://cxf.apache.org</url>
 
     <parent>
         <groupId>org.apache.cxf</groupId>
         <artifactId>cxf</artifactId>
-<<<<<<< HEAD
-        <version>2.5.0-SNAPSHOT</version>
-=======
         <version>2.4.2</version>
->>>>>>> c9e236fc
     </parent>
 
     <modules>
