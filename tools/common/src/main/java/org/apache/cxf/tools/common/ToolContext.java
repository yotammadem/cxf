/**
 * Licensed to the Apache Software Foundation (ASF) under one
 * or more contributor license agreements. See the NOTICE file
 * distributed with this work for additional information
 * regarding copyright ownership. The ASF licenses this file
 * to you under the Apache License, Version 2.0 (the
 * "License"); you may not use this file except in compliance
 * with the License. You may obtain a copy of the License at
 *
 * http://www.apache.org/licenses/LICENSE-2.0
 *
 * Unless required by applicable law or agreed to in writing,
 * software distributed under the License is distributed on an
 * "AS IS" BASIS, WITHOUT WARRANTIES OR CONDITIONS OF ANY
 * KIND, either express or implied. See the License for the
 * specific language governing permissions and limitations
 * under the License.
 */

package org.apache.cxf.tools.common;

import java.io.IOException;
import java.io.InputStream;
import java.util.ArrayList;
import java.util.HashMap;
import java.util.List;
import java.util.Map;

import javax.xml.namespace.QName;

import org.xml.sax.InputSource;

import org.apache.cxf.tools.common.model.JavaModel;
import org.apache.cxf.tools.util.PropertyUtil;
import org.apache.cxf.tools.util.URIParserUtil;

public class ToolContext {

    protected JavaModel javaModel;
    private Map<String, Object> paramMap;
    private String packageName;
    private boolean packageNameChanged;
    private Map<String, String> namespacePackageMap = new HashMap<String, String>();
    private Map<String, String> excludeNamespacePackageMap = new HashMap<String, String>();
    private List<InputSource> jaxbBindingFiles = new ArrayList<InputSource>();
    private List<String> excludePkgList = new ArrayList<String>();
    private List<String> excludeFileList = new ArrayList<String>();

    public ToolContext() {
    }

    public void loadDefaultNS2Pck(InputStream ins) {
        try {
            PropertyUtil properties = new PropertyUtil();
            properties.load(ins);
            namespacePackageMap.putAll(properties.getMaps());
        } catch (IOException e) {
            e.printStackTrace();
        }
    }

    public void loadDefaultExcludes(InputStream ins) {
        try {
            PropertyUtil properties = new PropertyUtil();
            properties.load(ins);
            namespacePackageMap.putAll(properties.getMaps());
            excludeNamespacePackageMap.putAll(properties.getMaps());
        } catch (IOException e) {
            e.printStackTrace();
        }
    }

    public JavaModel getJavaModel() {
        return javaModel;
    }

    public void setJavaModel(JavaModel jModel) {
        this.javaModel = jModel;
    }

    public void addParameters(Map<String, Object> map) {
        for (String key : map.keySet()) {
            if (!optionSet(key)) {
                put(key, map.get(key));
            }
        }
    }

    public void setParameters(Map<String, Object> map) {
        this.paramMap = map;
    }

    public boolean containsKey(String key) {
        return (paramMap == null) ? false : paramMap.containsKey(key);
    }

    public Object get(String key) {
        return (paramMap == null) ? null : paramMap.get(key);
    }
    
    public Object get(String key, Object defaultValue) {
        if (!optionSet(key)) {
            return defaultValue;
        } else {
            return get(key);
        }
    }
    
    /**
     * avoid need to suppress warnings on string->object cases.
     * @param <T>
     * @param key
     * @param clazz
     * @return
     */
    public <T> T get(String key, Class<T> clazz) {
        return clazz.cast(get(key));
    }

    public <T> T get(String key, Class<T> clazz, Object defaultValue) {
        return clazz.cast(get(key, defaultValue));
    }

    public <T> T get(Class<T> key) {
        return key.cast(get(key.getName()));
    }

    public <T> void put(Class<T> key, T value) {
        put(key.getName(), value);
    }

    public boolean getBooleanValue(String key, String defaultValue) {
        return Boolean.valueOf((String)get(key, defaultValue)).booleanValue();
    }

    public void put(String key, Object value) {
        if (paramMap == null) {
            paramMap = new HashMap<String, Object>();
        }
        paramMap.put(key, value);
    }

    public void remove(String key) {
        if (paramMap == null) {
            return;
        }
        paramMap.remove(key);
    }

    public boolean optionSet(String key) {
        return (get(key) == null) ? false : true;
    }

    public boolean isVerbose() {
        if (get(ToolConstants.CFG_VERBOSE) == null) {
            return false;
        } else {
            return get(ToolConstants.CFG_VERBOSE) == ToolConstants.CFG_VERBOSE;
        }
    }

    // REVIST: Prefer using optionSet, to keep the context clean
    public boolean validateWSDL() {
        return get(ToolConstants.CFG_VALIDATE_WSDL) != null;

    }

    public void addNamespacePackageMap(String namespace, String pn) {
        this.namespacePackageMap.put(namespace, pn);
    }

    private String mapNamespaceToPackageName(String ns) {
        return this.namespacePackageMap.get(ns);
    }

    public boolean hasNamespace(String ns) {
        return this.namespacePackageMap.containsKey(ns);
    }

    public void addExcludeNamespacePackageMap(String namespace, String pn) {
        excludeNamespacePackageMap.put(namespace, pn);
        excludePkgList.add(pn);
    }

    public boolean hasExcludeNamespace(String ns) {
        return excludeNamespacePackageMap.containsKey(ns);
    }

    public String getExcludePackageName(String ns) {
        return this.excludeNamespacePackageMap.get(ns);
    }

    public void setPackageName(String pkgName) {
        this.packageName = pkgName;
        packageNameChanged = true;
    }

    public String getPackageName() {
        return this.packageName;
    }

    public String mapPackageName(String ns) {
        if (ns == null) {
            ns = "";
        }
        if (hasNamespace(ns)) {
            return mapNamespaceToPackageName(ns);
        } else {
            if (getPackageName() != null) {
                return getPackageName();
            }
            return URIParserUtil.parsePackageName(ns, null);
            
        }
    }

    public String getCustomizedNS(String ns) {
        return URIParserUtil.getNamespace(mapPackageName(ns));
    }

    public void setJaxbBindingFiles(List<InputSource> bindings) {
        jaxbBindingFiles = bindings;
    }

    public List<InputSource> getJaxbBindingFile() {
        return this.jaxbBindingFiles;
    }

    public boolean isExcludeNamespaceEnabled() {
        return excludeNamespacePackageMap.size() > 0;
    }

    public List<String> getExcludePkgList() {
        return this.excludePkgList;
    }

    public List<String> getExcludeFileList() {
        return this.excludeFileList;
    }
    
    public QName getQName(String key) {
        return getQName(key, null);
    }

    public QName getQName(String key, String defaultNamespace) {
        if (optionSet(key)) {
            String pns = (String)get(key);
            int pos = pns.indexOf("=");
            String localname = pns;
            if (pos != -1) {
                String ns = pns.substring(0, pos);
                localname = pns.substring(pos + 1);
                return new QName(ns, localname);
            } else {
                return new QName(defaultNamespace, localname);
            }
        }
        return null;
    }
    
    
    public Map<String, String> getNamespacePackageMap() {
        return namespacePackageMap;
    }
    
<<<<<<< HEAD
    public boolean isPackageNameChanged() {
        return packageNameChanged;
    }
    
=======
>>>>>>> 8568d21b
    /**
     * This method attempts to do a deep copy of items which may change in this ToolContext.
     * The intent of this is to be able to take a snapshot of the state of the ToolContext
     * after it's initialised so we can run a tool multiple times with the same setup
     * while not having the state preserved between multiple runs. I didn't want 
     * to call this clone() as it neither does a deep nor shallow copy. It does a mix
     * based on my best guess at what changes and what doesn't.
     */
    public ToolContext makeCopy() {
        ToolContext newCopy = new ToolContext();
        
        newCopy.javaModel = javaModel;
        newCopy.paramMap = new HashMap<String, Object>(paramMap);
        newCopy.packageName = packageName;
<<<<<<< HEAD
        newCopy.packageNameChanged = packageNameChanged;
=======
>>>>>>> 8568d21b
        newCopy.namespacePackageMap = new HashMap<String, String>(namespacePackageMap);
        newCopy.excludeNamespacePackageMap = new HashMap<String, String>(excludeNamespacePackageMap);
        newCopy.jaxbBindingFiles = new ArrayList<InputSource>(jaxbBindingFiles);
        newCopy.excludePkgList = new ArrayList<String>(excludePkgList);
        newCopy.excludeFileList = new ArrayList<String>(excludeFileList);
        
        return newCopy;
    }    
}<|MERGE_RESOLUTION|>--- conflicted
+++ resolved
@@ -39,7 +39,6 @@
     protected JavaModel javaModel;
     private Map<String, Object> paramMap;
     private String packageName;
-    private boolean packageNameChanged;
     private Map<String, String> namespacePackageMap = new HashMap<String, String>();
     private Map<String, String> excludeNamespacePackageMap = new HashMap<String, String>();
     private List<InputSource> jaxbBindingFiles = new ArrayList<InputSource>();
@@ -192,7 +191,6 @@
 
     public void setPackageName(String pkgName) {
         this.packageName = pkgName;
-        packageNameChanged = true;
     }
 
     public String getPackageName() {
@@ -263,13 +261,6 @@
         return namespacePackageMap;
     }
     
-<<<<<<< HEAD
-    public boolean isPackageNameChanged() {
-        return packageNameChanged;
-    }
-    
-=======
->>>>>>> 8568d21b
     /**
      * This method attempts to do a deep copy of items which may change in this ToolContext.
      * The intent of this is to be able to take a snapshot of the state of the ToolContext
@@ -284,10 +275,6 @@
         newCopy.javaModel = javaModel;
         newCopy.paramMap = new HashMap<String, Object>(paramMap);
         newCopy.packageName = packageName;
-<<<<<<< HEAD
-        newCopy.packageNameChanged = packageNameChanged;
-=======
->>>>>>> 8568d21b
         newCopy.namespacePackageMap = new HashMap<String, String>(namespacePackageMap);
         newCopy.excludeNamespacePackageMap = new HashMap<String, String>(excludeNamespacePackageMap);
         newCopy.jaxbBindingFiles = new ArrayList<InputSource>(jaxbBindingFiles);
