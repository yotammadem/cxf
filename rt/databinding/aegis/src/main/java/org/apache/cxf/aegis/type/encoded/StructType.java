/**
 * Licensed to the Apache Software Foundation (ASF) under one
 * or more contributor license agreements. See the NOTICE file
 * distributed with this work for additional information
 * regarding copyright ownership. The ASF licenses this file
 * to you under the Apache License, Version 2.0 (the
 * "License"); you may not use this file except in compliance
 * with the License. You may obtain a copy of the License at
 *
 * http://www.apache.org/licenses/LICENSE-2.0
 *
 * Unless required by applicable law or agreed to in writing,
 * software distributed under the License is distributed on an
 * "AS IS" BASIS, WITHOUT WARRANTIES OR CONDITIONS OF ANY
 * KIND, either express or implied. See the License for the
 * specific language governing permissions and limitations
 * under the License.
 */
package org.apache.cxf.aegis.type.encoded;

import javax.xml.namespace.QName;

import org.apache.cxf.aegis.Context;
import org.apache.cxf.aegis.DatabindingException;
import org.apache.cxf.aegis.type.AegisType;
import org.apache.cxf.aegis.type.basic.BeanType;
import org.apache.cxf.aegis.type.basic.BeanTypeInfo;
import org.apache.cxf.aegis.xml.MessageReader;
import org.apache.cxf.aegis.xml.MessageWriter;

/**
 * StructType is a small extension of the BeanType which can properly read and write SOAP encoded structs. The
 * modifications are:
 * <ul>
 * <li>Nested elements MUST be unqualified</li>
 * <li>Nested elements MAY contain a SOAP ref attribute instead of an inline value</li>
 * <li>Struct MAY contain a SOAP id attribute</li>
 * </ul>
 * </p>
 * When writting, the class will always write the struct in the following canonical format:
 * <ul>
 * <li>Struct will contain a SOAP id</li>
 * <li>Nested structs will be written as SOAP references (with SoapRefType)</li>
 * </ul>
 */
public class StructType extends BeanType {
    public StructType() {
    }

    public StructType(BeanTypeInfo info) {
        super(info);
    }

    /**
     * Gets the BeanTypeInfo using an unqualified name.
     * @param name the unqualified name of the element
     * @return the BeanTypeInfo containing a property with the specified unqualified name
     */
    @Override
    protected BeanTypeInfo getBeanTypeInfoWithProperty(QName name) {
        // nested elements use unqualified names
        name = qualifyName(name);

        return super.getBeanTypeInfoWithProperty(name);
    }

    /**
     * Returns a SoapRefType wrapping the actual type.
     */
    @Override
    protected AegisType getElementType(QName name,
            BeanTypeInfo beanTypeInfo,
            MessageReader reader,
            Context context) {
        
        // nested elements use unqualified names
        name = qualifyName(name);

        AegisType type = super.getElementType(name, beanTypeInfo, reader, context);
        if (type != null) {
            type = new SoapRefType(type);
        }
        return type;
    }

    /**
     * Adds special handeling for SoapRefs
     */
    @Override
    protected void writeProperty(QName name,
            Object object,
            Object property,
            Class impl,
            BeanTypeInfo inf) throws DatabindingException {

        // nested elements use unqualified names
        name = qualifyName(name);

        if (property instanceof SoapRef) {
            SoapRef soapRef = (SoapRef) property;

            // register an action with the ref that will set the bean property
            // if the reference has already been resolved the action will be
            // invoked immedately
            soapRef.setAction(new WritePropertyAction(name, object, impl, inf));
        } else {
            // normal property
            super.writeProperty(name, object, property, impl, inf);
        }
    }

    /**
     * Writes a nested element with an unqualified name.
     */
    @Override
    protected void writeElement(QName name, Object value, 
                                AegisType type, MessageWriter writer, Context context) {
        // Nested elements are unqualified
        name = new QName("", name.getLocalPart());

        MessageWriter cwriter = writer.getElementWriter(name);

        if (type instanceof BeanType || type instanceof SoapArrayType) {
            String refId = MarshalRegistry.get(context).getInstanceId(value);
            SoapEncodingUtil.writeRef(cwriter, refId);
        } else {
            type.writeObject(value, cwriter, context);
        }

        cwriter.close();
    }

    /**
     * Gets the qualified name of a nested element.  Soap encoded structs contain unqualified elements so
     * the method searches for a property matching the local part of the unqualified name.
     */
    private QName qualifyName(QName name) {
        // is the name already qualified, we're done
        if (!"".equals(name.getNamespaceURI())) {
            return name;
        }

        // find the matching property and get it's name
        for (BeanType sooper = this; sooper != null; sooper = superBeanType(sooper)) {
            QName qualifiedName = new QName(sooper.getTypeInfo().getDefaultNamespace(), name.getLocalPart());

            if (sooper.getTypeInfo().getType(qualifiedName) != null) {
                return qualifiedName;
            }
        }

        return name;
    }
    
<<<<<<< HEAD
    private BeanType superBeanType(AegisType t) {
        if (t instanceof BeanType) {
            BeanType bt = (BeanType)t;
            AegisType supertype = bt.getSuperType();
=======
    private BeanType superBeanType(Type t) {
        if (t instanceof BeanType) {
            BeanType bt = (BeanType)t;
            Type supertype = bt.getSuperType();
>>>>>>> 8568d21b
            if (supertype instanceof BeanType) {
                return (BeanType)supertype;
            }
        }
        return null;
    }

    /**
     * When the SoapRef is resolved write the matching property on the target object.
     */
    private final class WritePropertyAction implements SoapRef.Action {
        private final QName name;
        private final Object targetObject;
        private final Class targetClass;
        private final BeanTypeInfo beanTypeInfo;

        private WritePropertyAction(QName name,
                Object targetObject,
                Class targetClass,
                BeanTypeInfo beanTypeInfo) {
            this.name = name;
            this.targetObject = targetObject;
            this.targetClass = targetClass;
            this.beanTypeInfo = beanTypeInfo;
        }

        public void onSet(SoapRef ref) {
            writeProperty(name, targetObject, ref.get(), targetClass, beanTypeInfo);
        }
    }
}<|MERGE_RESOLUTION|>--- conflicted
+++ resolved
@@ -22,7 +22,7 @@
 
 import org.apache.cxf.aegis.Context;
 import org.apache.cxf.aegis.DatabindingException;
-import org.apache.cxf.aegis.type.AegisType;
+import org.apache.cxf.aegis.type.Type;
 import org.apache.cxf.aegis.type.basic.BeanType;
 import org.apache.cxf.aegis.type.basic.BeanTypeInfo;
 import org.apache.cxf.aegis.xml.MessageReader;
@@ -68,7 +68,7 @@
      * Returns a SoapRefType wrapping the actual type.
      */
     @Override
-    protected AegisType getElementType(QName name,
+    protected Type getElementType(QName name,
             BeanTypeInfo beanTypeInfo,
             MessageReader reader,
             Context context) {
@@ -76,7 +76,7 @@
         // nested elements use unqualified names
         name = qualifyName(name);
 
-        AegisType type = super.getElementType(name, beanTypeInfo, reader, context);
+        Type type = super.getElementType(name, beanTypeInfo, reader, context);
         if (type != null) {
             type = new SoapRefType(type);
         }
@@ -113,8 +113,7 @@
      * Writes a nested element with an unqualified name.
      */
     @Override
-    protected void writeElement(QName name, Object value, 
-                                AegisType type, MessageWriter writer, Context context) {
+    protected void writeElement(QName name, Object value, Type type, MessageWriter writer, Context context) {
         // Nested elements are unqualified
         name = new QName("", name.getLocalPart());
 
@@ -152,17 +151,10 @@
         return name;
     }
     
-<<<<<<< HEAD
-    private BeanType superBeanType(AegisType t) {
-        if (t instanceof BeanType) {
-            BeanType bt = (BeanType)t;
-            AegisType supertype = bt.getSuperType();
-=======
     private BeanType superBeanType(Type t) {
         if (t instanceof BeanType) {
             BeanType bt = (BeanType)t;
             Type supertype = bt.getSuperType();
->>>>>>> 8568d21b
             if (supertype instanceof BeanType) {
                 return (BeanType)supertype;
             }
