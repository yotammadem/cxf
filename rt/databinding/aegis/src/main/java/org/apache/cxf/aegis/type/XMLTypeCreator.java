/**
 * Licensed to the Apache Software Foundation (ASF) under one
 * or more contributor license agreements. See the NOTICE file
 * distributed with this work for additional information
 * regarding copyright ownership. The ASF licenses this file
 * to you under the Apache License, Version 2.0 (the
 * "License"); you may not use this file except in compliance
 * with the License. You may obtain a copy of the License at
 *
 * http://www.apache.org/licenses/LICENSE-2.0
 *
 * Unless required by applicable law or agreed to in writing,
 * software distributed under the License is distributed on an
 * "AS IS" BASIS, WITHOUT WARRANTIES OR CONDITIONS OF ANY
 * KIND, either express or implied. See the License for the
 * specific language governing permissions and limitations
 * under the License.
 */
package org.apache.cxf.aegis.type;

import java.beans.PropertyDescriptor;
import java.io.IOException;
import java.io.InputStream;
import java.lang.reflect.Method;
import java.lang.reflect.ParameterizedType;
import java.lang.reflect.Type;
import java.text.MessageFormat;
import java.util.ArrayList;
import java.util.Collection;
import java.util.HashMap;
import java.util.Iterator;
import java.util.List;
import java.util.Map;
import java.util.logging.Level;
import java.util.logging.Logger;

import javax.xml.XMLConstants;
import javax.xml.namespace.QName;
import javax.xml.parsers.DocumentBuilder;
import javax.xml.parsers.DocumentBuilderFactory;
import javax.xml.parsers.ParserConfigurationException;
import javax.xml.stream.FactoryConfigurationError;
import javax.xml.transform.stream.StreamSource;
import javax.xml.validation.Schema;
import javax.xml.validation.SchemaFactory;
import javax.xml.xpath.XPathConstants;

import org.w3c.dom.Document;
import org.w3c.dom.Element;
import org.w3c.dom.Node;
import org.w3c.dom.NodeList;

import org.xml.sax.ErrorHandler;
import org.xml.sax.SAXException;
import org.xml.sax.SAXParseException;

import org.apache.cxf.aegis.DatabindingException;
import org.apache.cxf.aegis.type.basic.BeanType;
import org.apache.cxf.aegis.type.basic.XMLBeanTypeInfo;
import org.apache.cxf.aegis.type.java5.Java5TypeCreator;
import org.apache.cxf.aegis.util.NamespaceHelper;
import org.apache.cxf.common.classloader.ClassLoaderUtils;
import org.apache.cxf.common.logging.LogUtils;
<<<<<<< HEAD
import org.apache.cxf.helpers.DOMUtils;
import org.apache.cxf.helpers.XPathUtils;
=======
import org.jdom.Document;
import org.jdom.Element;
import org.jdom.JDOMException;
import org.jdom.Namespace;
import org.jdom.input.DOMBuilder;
import org.jdom.xpath.XPath;
>>>>>>> 8568d21b


/**
 * Deduce mapping information from an xml file. The xml file should be in the
 * same packages as the class, with the name <code>className.aegis.xml</code>.
 * For example, given the following service interface: <p/>
 * 
 * <pre>
 * public Collection getResultsForValues(String id, Collection values); //method 1
 * 
 * public Collection getResultsForValues(int id, Collection values); //method 2
 * 
 * public String getResultForValue(String value); //method 3
 * </pre>
 * 
 * An example of the type xml is:
 * 
 * <pre>
 *  &lt;mappings&gt;
 *   &lt;mapping&gt;
 *     &lt;method name=&quot;getResultsForValues&quot;&gt;
 *       &lt;return-type componentType=&quot;com.acme.ResultBean&quot; /&gt;
 *       &lt;!-- no need to specify index 0, since it's a String --&gt;
 *       &lt;parameter index=&quot;1&quot; componentType=&quot;java.lang.String&quot; /&gt;
 *     &lt;/method&gt;
 *   &lt;/mapping&gt;
 *  &lt;/mappings&gt;
 * </pre>
 * 
 * <p/> Note that for values which can be easily deduced (such as the String
 * parameter, or the second service method) no mapping need be specified in the
 * xml descriptor, which is why no mapping is specified for method 3. <p/>
 * However, if you have overloaded methods with different semantics, then you
 * will need to specify enough parameters to disambiguate the method and
 * uniquely identify it. So in the example above, the mapping specifies will
 * apply to both method 1 and method 2, since the parameter at index 0 is not
 * specified.
 */
public class XMLTypeCreator extends AbstractTypeCreator {
    private static final Logger LOG = LogUtils.getL7dLogger(XMLTypeCreator.class);
    private static List<Class> stopClasses = new ArrayList<Class>();
    static {
        stopClasses.add(Object.class);
        stopClasses.add(Exception.class);
        stopClasses.add(RuntimeException.class);
        stopClasses.add(Throwable.class);
    }

    private static DocumentBuilderFactory aegisDocumentBuilderFactory;
    private static Schema aegisSchema;
    // cache of classes to documents
    private Map<String, Document> documents = new HashMap<String, Document>();
    static {
        String path = "/META-INF/cxf/aegis.xsd";
        InputStream is = XMLTypeCreator.class.getResourceAsStream(path);
        if (is != null) {
            try {
                aegisDocumentBuilderFactory = DocumentBuilderFactory.newInstance();
                aegisDocumentBuilderFactory.setNamespaceAware(true);
                
                SchemaFactory schemaFactory = SchemaFactory.newInstance(XMLConstants.W3C_XML_SCHEMA_NS_URI);
                aegisSchema = schemaFactory.newSchema(new StreamSource(is));
                is.close();
                
                aegisDocumentBuilderFactory.setSchema(aegisSchema);
            } catch (UnsupportedOperationException e) {
                //Parsers that don't support schema validation
                LOG.log(Level.INFO, "Parser doesn't support setSchema.  Not validating.", e);
            } catch (IOException ie) {
                LOG.log(Level.SEVERE, "Error reading Aegis schema", ie);
            } catch (FactoryConfigurationError e) {
                LOG.log(Level.SEVERE, "Error reading Aegis schema", e);
            } catch (SAXException e) {
                LOG.log(Level.SEVERE, "Error reading Aegis schema", e);
            }
        }
    }
    
    private XPathUtils xpathUtils = new XPathUtils();

    private Document readAegisFile(InputStream is, final String path) throws IOException {
        DocumentBuilder documentBuilder;
        try {
            documentBuilder = aegisDocumentBuilderFactory.newDocumentBuilder();
        } catch (ParserConfigurationException e) {
            LOG.log(Level.SEVERE, "Unable to create a document builder, e");
            throw new RuntimeException("Unable to create a document builder, e");
        }
        org.w3c.dom.Document doc;
        documentBuilder.setErrorHandler(new ErrorHandler() {

            private String errorMessage(SAXParseException exception) {
                return MessageFormat.format("{0} at {1} line {2} column {3}.",
                                            new Object[] {exception.getMessage(), path,
                                                          Integer.valueOf(exception.getLineNumber()),
                                                          Integer.valueOf(exception.getColumnNumber())});
            }
            
            private void throwDatabindingException(String message) {
                //DatabindingException is quirky. This dance is required to get the full message
                //to where it belongs.
                DatabindingException e = new DatabindingException(message);
                e.setMessage(message);
                throw e;
            }

            public void error(SAXParseException exception) throws SAXException {
                String message = errorMessage(exception);
                LOG.log(Level.SEVERE, message, exception);
                throwDatabindingException(message);

            }

            public void fatalError(SAXParseException exception) throws SAXException {
                String message = errorMessage(exception);
                LOG.log(Level.SEVERE, message, exception);
                throwDatabindingException(message);
            }

            public void warning(SAXParseException exception) throws SAXException {
                LOG.log(Level.INFO, errorMessage(exception), exception);
            }
        });

        try {
            doc = documentBuilder.parse(is);
        } catch (SAXException e) {
            LOG.log(Level.SEVERE, "Error parsing Aegis file.", e); // can't happen due to
                                                        // above.
            return null;
        }
        return doc;
    }

    protected Document getDocument(Class clazz) {
        if (clazz == null) {
            return null;
        }
        Document doc = documents.get(clazz.getName());
        if (doc != null) {
            return doc;
        }
        String path = '/' + clazz.getName().replace('.', '/') + ".aegis.xml";
        InputStream is = clazz.getResourceAsStream(path);
        if (is == null) {
            LOG.finest("Mapping file : " + path + " not found.");
            return null;
        }
        LOG.finest("Found mapping file : " + path);
        try {
            doc = readAegisFile(is, path);
            documents.put(clazz.getName(), doc);
            return doc;
        } catch (IOException e) {
            LOG.log(Level.SEVERE, "Error loading file " + path, e);
            return null;
        }
    }

    @Override
    protected boolean isEnum(Class javaType) {
        Element mapping = findMapping(javaType);
        if (mapping != null) {
            return super.isEnum(javaType);
        } else {
            return nextCreator.isEnum(javaType);
        }
    }

    @Override
    public AegisType createEnumType(TypeClassInfo info) {
        Element mapping = findMapping(info.getType());
        if (mapping != null) {
            return super.createEnumType(info);
        } else {
            return nextCreator.createEnumType(info);
        }
    }

    @Override
    public AegisType createCollectionType(TypeClassInfo info) {
        /* If it is a parameterized type, then we already know
         * the parameter(s) and we don't need to fish them out of the XML.
         */
        if (info.getType() instanceof Class) {
            return createCollectionTypeFromGeneric(info);
        }

        return nextCreator.createCollectionType(info);
    }

    @Override
    public TypeClassInfo createClassInfo(PropertyDescriptor pd) {
        Element mapping = findMapping(pd.getReadMethod().getDeclaringClass());
        if (mapping == null) {
            return nextCreator.createClassInfo(pd);
        }

        Element propertyEl = getMatch(mapping, "./property[@name='" + pd.getName() + "']");
        if (propertyEl == null) {
            return nextCreator.createClassInfo(pd);
        }

        TypeClassInfo info = new TypeClassInfo();
        Type returnType = pd.getReadMethod().getGenericReturnType();
        info.setType(returnType);
        info.setDescription("property " + pd.getDisplayName());
        readMetadata(info, mapping, propertyEl);

        return info;
    }

    protected Element findMapping(Type type) {
        // We are not prepared to find .aegis.xml files for Parameterized types.
        
        Class<?> clazz = TypeUtil.getTypeClass(type, false);
        
        if (clazz == null) {
            return null;
        }
        Document doc = getDocument(clazz);
        if (doc == null) {
            return null;
        }

        Element mapping = getMatch(doc, "/mappings/mapping[@uri='" 
                                   + getTypeMapping().getMappingIdentifierURI()
                                   + "']");
        if (mapping == null) {
            mapping = getMatch(doc, "/mappings/mapping[not(@uri)]");
        }

        return mapping;
    }

    protected List<Element> findMappings(Type type) {
        Class clazz = TypeUtil.getTypeClass(type, false);
        List<Element> mappings = new ArrayList<Element>();
        if (clazz == null) {
            return mappings;
        }

        Element top = findMapping(clazz);
        if (top != null) {
            mappings.add(top);
        }

        Class parent = clazz;
        while (true) {

            // Read mappings for interfaces as well
            Class[] interfaces = parent.getInterfaces();
            for (int i = 0; i < interfaces.length; i++) {
                Class interfaze = interfaces[i];
                List<Element> interfaceMappings = findMappings(interfaze);
                mappings.addAll(interfaceMappings);
            }

            Class sup = parent.getSuperclass();

            if (sup == null || stopClasses.contains(sup)) {
                break;
            }

            Element mapping = findMapping(sup);
            if (mapping != null) {
                mappings.add(mapping);
            }

            parent = sup;
        }

        return mappings;
    }

    @Override
    public AegisType createDefaultType(TypeClassInfo info) {
        Element mapping = findMapping(info.getType());
        List<Element> mappings = findMappings(info.getType());
        Class<?> relatedClass = TypeUtil.getTypeRelatedClass(info.getType());

        if (mapping != null || mappings.size() > 0) {
            String typeNameAtt = null;
            if (mapping != null) {
                typeNameAtt = DOMUtils.getAttributeValueEmptyNull(mapping, "name");
            }

            String extensibleElements = null;
            if (mapping != null) {
                extensibleElements = mapping.getAttribute("extensibleElements");
            }

            String extensibleAttributes = null;
            if (mapping != null) {
                extensibleAttributes = mapping.getAttribute("extensibleAttributes");
            }

            String defaultNS = NamespaceHelper.makeNamespaceFromClassName(relatedClass.getName(), "http");
            QName name = null;
            if (typeNameAtt != null) {
                name = NamespaceHelper.createQName(mapping, typeNameAtt, defaultNS);

                defaultNS = name.getNamespaceURI();
            }

            // We do not deal with Generic beans at this point.
            XMLBeanTypeInfo btinfo = new XMLBeanTypeInfo(relatedClass, mappings, defaultNS);
            btinfo.setTypeMapping(getTypeMapping());
            btinfo.setDefaultMinOccurs(getConfiguration().getDefaultMinOccurs());
            btinfo.setDefaultNillable(getConfiguration().isDefaultNillable());

            if (extensibleElements != null) {
                btinfo.setExtensibleElements(Boolean.valueOf(extensibleElements).booleanValue());
            } else {
                btinfo.setExtensibleElements(getConfiguration().isDefaultExtensibleElements());
            }

            if (extensibleAttributes != null) {
                btinfo.setExtensibleAttributes(Boolean.valueOf(extensibleAttributes).booleanValue());
            } else {
                btinfo.setExtensibleAttributes(getConfiguration().isDefaultExtensibleAttributes());
            }
            
            btinfo.setQualifyAttributes(this.getConfiguration().isQualifyAttributes());
            btinfo.setQualifyElements(this.getConfiguration().isQualifyElements());
            BeanType type = new BeanType(btinfo);

            if (name == null) {
                name = createQName(relatedClass);
            }

            type.setSchemaType(name);

            type.setTypeClass(info.getType());
            type.setTypeMapping(getTypeMapping());

            return type;
        } else {
            return nextCreator.createDefaultType(info);
        }
    }

    @Override
    public TypeClassInfo createClassInfo(Method m, int index) {
        Element mapping = findMapping(m.getDeclaringClass());

        if (mapping == null) {
            return nextCreator.createClassInfo(m, index);
        }

        // find the elements that apply to the specified method
        TypeClassInfo info = nextCreator.createClassInfo(m, index); // start
        // with the
        // java5
        // (or whatever) version.
        if (info == null) {
            info = new TypeClassInfo();
        }

        info.setDescription("method " + m.getName() + " parameter " + index);
        if (index >= 0) {
            if (index >= m.getParameterTypes().length) {
                throw new DatabindingException("Method " 
                                               + m 
                                               + " does not have a parameter at index " 
                                               + index);
            }
            // we don't want nodes for which the specified index is not
            // specified
            List<Element> nodes = getMatches(mapping, "./method[@name='" + m.getName()
                                                      + "']/parameter[@index='" + index + "']/parent::*");
            if (nodes.size() == 0) {
                // no mapping for this method
                return info;
            }
            // pick the best matching node
            Element bestMatch = getBestMatch(mapping, m, nodes);

            if (bestMatch == null) {
                // no mapping for this method
                return info;
            }
            info.setType(m.getGenericParameterTypes()[index]);
            // info.setAnnotations(m.getParameterAnnotations()[index]);
            Element parameter = getMatch(bestMatch, "parameter[@index='" + index + "']");
            readMetadata(info, mapping, parameter);
        } else {
            List<Element> nodes = getMatches(mapping, "./method[@name='" + m.getName()
                                                      + "']/return-type/parent::*");
            if (nodes.size() == 0) {
                return info;
            }
            Element bestMatch = getBestMatch(mapping, m, nodes);
            if (bestMatch == null) {
                // no mapping for this method
                return info;
            }
            info.setType(m.getGenericReturnType());
            // info.setAnnotations(m.getAnnotations());
            Element rtElement = DOMUtils.getFirstChildWithName(bestMatch, "", "return-type");
            readMetadata(info, mapping, rtElement);
        }

        return info;
    }

    protected void readMetadata(TypeClassInfo info, Element mapping, Element parameter) {
        info.setTypeName(createQName(parameter, DOMUtils.getAttributeValueEmptyNull(parameter, "typeName")));
        info.setMappedName(createQName(parameter, 
                                       DOMUtils.getAttributeValueEmptyNull(parameter, "mappedName")));
        Class<?> relatedClass = TypeUtil.getTypeRelatedClass(info.getType());
        // we only mess with the generic issues for list and map
        if (Collection.class.isAssignableFrom(relatedClass)) {
            Type componentType = getComponentType(mapping, parameter);
            if (componentType != null) { // there is actually XML config.
                Type fullType = ParameterizedTypeFactory.createParameterizedType(relatedClass,
                                                                                 new Type[] {componentType});
                info.setType(fullType);
            }
        } else if (Map.class.isAssignableFrom(relatedClass)) {
            Type keyType = getKeyType(mapping, parameter);
            if (keyType != null) {
                info.setKeyType(keyType);
            }
            Type valueType = getValueType(mapping, parameter);
            if (valueType != null) {
                info.setValueType(valueType);
            }
            // if the XML only specifies one, we expect the other to come from a full
            // parameterized type.
            if (keyType != null || valueType != null) {
                if (keyType == null || valueType == null) {
                    if (keyType == null) {
                        keyType = TypeUtil.getSingleTypeParameter(info.getType(), 0);
                    }
                    if (keyType == null) {
                        keyType = Object.class;
                    }
                    if (valueType == null) {
                        valueType = TypeUtil.getSingleTypeParameter(info.getType(), 1);
                    }
                    if (valueType == null) {
                        valueType = Object.class;
                    }
                }
                Type fullType 
                    = ParameterizedTypeFactory.createParameterizedType(relatedClass,
                                                                       new Type[] {keyType, valueType});
                info.setType(fullType);
                
            }
            

        }
        setType(info, parameter);

        String min = DOMUtils.getAttributeValueEmptyNull(parameter, "minOccurs");
        if (min != null) {
            info.setMinOccurs(Long.parseLong(min));
        }

        String max = DOMUtils.getAttributeValueEmptyNull(parameter, "maxOccurs");
        if (max != null) {
            info.setMaxOccurs(Long.parseLong(max));
        }

        String flat = DOMUtils.getAttributeValueEmptyNull(parameter, "flat");
        if (flat != null) {
            info.setFlat(Boolean.valueOf(flat.toLowerCase()).booleanValue());
        }
        
        String nillable = DOMUtils.getAttributeValueEmptyNull(parameter, "nillable");
        if (nillable != null) {
            info.setNillable(Boolean.valueOf(nillable.toLowerCase()).booleanValue());
        }
    }

    @Override
    protected AegisType getOrCreateGenericType(TypeClassInfo info) {
        AegisType type = null;
        if (info.getType() instanceof ParameterizedType) { 
            type = createTypeFromGeneric(info.getType());
        }

        if (type == null) {
            type = super.getOrCreateGenericType(info);
        }

        return type;
    }

    private AegisType createTypeFromGeneric(Object cType) {
        if (cType instanceof TypeClassInfo) {
            return createTypeForClass((TypeClassInfo)cType);
        } else if (cType instanceof Class) {
            return createType((Class)cType);
        } else {
            return null;
        }
    }

    @Override
    protected AegisType getOrCreateMapKeyType(TypeClassInfo info) {
        AegisType type = null;
        if (info.getKeyType() != null) {
            type = createTypeFromGeneric(info.getKeyType());
        }

        if (type == null) {
            type = super.getOrCreateMapKeyType(info);
        }

        return type;
    }

    @Override
    protected AegisType getOrCreateMapValueType(TypeClassInfo info) {
        AegisType type = null;
        if (info.getType() instanceof ParameterizedType) {
            // well, let's hope that someone has filled in the value type.
            type = createTypeFromGeneric(info.getValueType());
        }

        if (type == null) {
            type = super.getOrCreateMapValueType(info);
        }

        return type;
    }

    private Type getComponentType(Element mapping, Element parameter) {
        String componentSpec = DOMUtils.getAttributeValueEmptyNull(parameter, "componentType");
        if (componentSpec == null) {
            return null;
        }
        return getGenericParameterFromSpec(mapping, componentSpec);
    }
    
    private Type getKeyType(Element mapping, Element parameter) {
        String spec = DOMUtils.getAttributeValueEmptyNull(parameter, "keyType");
        if (spec == null) {
            return null;
        }
        return getGenericParameterFromSpec(mapping, spec);
    }

    private Type getValueType(Element mapping, Element parameter) {
        String spec = DOMUtils.getAttributeValueEmptyNull(parameter, "valueType");
        if (spec == null) {
            return null;
        }
        return getGenericParameterFromSpec(mapping, spec);
    }

    // This cannot do List<List<x>>.
    private Type getGenericParameterFromSpec(Element mapping, String componentType) {
        if (componentType.startsWith("#")) {
            String name = componentType.substring(1);
            Element propertyEl = getMatch(mapping, "./component[@name='" + name + "']");
            if (propertyEl == null) {
                throw new DatabindingException("Could not find <component> element in mapping named '" + name
                                               + "'");
            }

            String className = DOMUtils.getAttributeValueEmptyNull(propertyEl, "class");
            if (className == null) {
                throw new DatabindingException("A 'class' attribute must be specified for <component> "
                                               + name);
            }
            
            return loadComponentClass(className);
        } else {
            return loadComponentClass(componentType);
        }
    }

    private Class loadComponentClass(String componentType) {
        try {
            return ClassLoaderUtils.loadClass(componentType, getClass());
        } catch (ClassNotFoundException e) {
            throw new DatabindingException("Unable to load component type class " + componentType, e);
        }
    }

    protected void setType(TypeClassInfo info, Element parameter) {
        String type = DOMUtils.getAttributeValueEmptyNull(parameter, "type");
        if (type != null) {
            try {
                Class aegisTypeClass = ClassLoaderUtils.loadClass(type, getClass()); 
                info.setAegisTypeClass(Java5TypeCreator.castToAegisTypeClass(aegisTypeClass));
            } catch (ClassNotFoundException e) {
                throw new DatabindingException("Unable to load type class " + type, e);
            }
        }
    }



    private Element getBestMatch(Element mapping, Method method, List<Element> availableNodes) {
        // first find all the matching method names
        List<Element> nodes = getMatches(mapping, "./method[@name='" + method.getName() + "']");
        // remove the ones that aren't in our acceptable set, if one is
        // specified
        if (availableNodes != null) {
            nodes.retainAll(availableNodes);
        }
        // no name found, so no matches
        if (nodes.size() == 0) {
            return null;
        }
        // if the method has no params, then more than one mapping is pointless
        Class[] parameterTypes = method.getParameterTypes();
        if (parameterTypes.length == 0) {
            return nodes.get(0);
        }
        // here's the fun part.
        // we go through the method parameters, ruling out matches
        for (int i = 0; i < parameterTypes.length; i++) {
            Class parameterType = parameterTypes[i];
            for (Iterator iterator = nodes.iterator(); iterator.hasNext();) {
                Element element = (Element)iterator.next();
                // first we check if the parameter index is specified
                Element match = getMatch(element, "parameter[@index='" + i + "']");
                if (match != null
                // we check if the type is specified and matches
                    && DOMUtils.getAttributeValueEmptyNull(match, "class") != null
                    // if it doesn't match, then we can definitely rule out
                    // this result
                    && !DOMUtils.getAttributeValueEmptyNull(match, "class").equals(parameterType.getName())) {

                    iterator.remove();
                }
            }
        }
        // if we have just one node left, then it has to be the best match
        if (nodes.size() == 1) {
            return nodes.get(0);
        }
        // all remaining definitions could apply, so we need to now pick the
        // best one
        // the best one is the one with the most parameters specified
        Element bestCandidate = null;
        int highestSpecified = 0;
        for (Iterator iterator = nodes.iterator(); iterator.hasNext();) {
            Element element = (Element)iterator.next();

            List<Element> params = DOMUtils.getChildrenWithName(element, "", "parameter");
            int availableParameters = params.size();
            if (availableParameters > highestSpecified) {
                bestCandidate = element;
                highestSpecified = availableParameters;
            }
        }
        return bestCandidate;
    }

    private Element getMatch(Node doc, String xpath) {
        return (Element)xpathUtils.getValue(xpath, doc, XPathConstants.NODE);
    }

    private List<Element> getMatches(Node doc, String xpath) {
        NodeList nl = (NodeList)xpathUtils.getValue(xpath, doc, XPathConstants.NODESET);
        List<Element> r = new ArrayList<Element>();
        for (int x = 0; x < nl.getLength(); x++) {
            r.add((Element)nl.item(x));
        }
        return r;
    }

    /**
     * Creates a QName from a string, such as "ns:Element".
     */
    protected QName createQName(Element e, String value) {
        if (value == null || value.length() == 0) {
            return null;
        }

        int index = value.indexOf(":");

        if (index == -1) {
            return new QName(getTypeMapping().getMappingIdentifierURI(), value);
        }

        String prefix = value.substring(0, index);
        String localName = value.substring(index + 1);
        String ns = DOMUtils.getNamespace(e, prefix);

        if (ns == null || localName == null) {
            throw new DatabindingException("Invalid QName in mapping: " + value);
        }

        return new QName(ns, localName, prefix);
    }
}<|MERGE_RESOLUTION|>--- conflicted
+++ resolved
@@ -22,11 +22,8 @@
 import java.io.IOException;
 import java.io.InputStream;
 import java.lang.reflect.Method;
-import java.lang.reflect.ParameterizedType;
-import java.lang.reflect.Type;
 import java.text.MessageFormat;
 import java.util.ArrayList;
-import java.util.Collection;
 import java.util.HashMap;
 import java.util.Iterator;
 import java.util.List;
@@ -43,12 +40,6 @@
 import javax.xml.transform.stream.StreamSource;
 import javax.xml.validation.Schema;
 import javax.xml.validation.SchemaFactory;
-import javax.xml.xpath.XPathConstants;
-
-import org.w3c.dom.Document;
-import org.w3c.dom.Element;
-import org.w3c.dom.Node;
-import org.w3c.dom.NodeList;
 
 import org.xml.sax.ErrorHandler;
 import org.xml.sax.SAXException;
@@ -57,21 +48,15 @@
 import org.apache.cxf.aegis.DatabindingException;
 import org.apache.cxf.aegis.type.basic.BeanType;
 import org.apache.cxf.aegis.type.basic.XMLBeanTypeInfo;
-import org.apache.cxf.aegis.type.java5.Java5TypeCreator;
 import org.apache.cxf.aegis.util.NamespaceHelper;
 import org.apache.cxf.common.classloader.ClassLoaderUtils;
 import org.apache.cxf.common.logging.LogUtils;
-<<<<<<< HEAD
-import org.apache.cxf.helpers.DOMUtils;
-import org.apache.cxf.helpers.XPathUtils;
-=======
 import org.jdom.Document;
 import org.jdom.Element;
 import org.jdom.JDOMException;
 import org.jdom.Namespace;
 import org.jdom.input.DOMBuilder;
 import org.jdom.xpath.XPath;
->>>>>>> 8568d21b
 
 
 /**
@@ -130,7 +115,7 @@
         if (is != null) {
             try {
                 aegisDocumentBuilderFactory = DocumentBuilderFactory.newInstance();
-                aegisDocumentBuilderFactory.setNamespaceAware(true);
+
                 
                 SchemaFactory schemaFactory = SchemaFactory.newInstance(XMLConstants.W3C_XML_SCHEMA_NS_URI);
                 aegisSchema = schemaFactory.newSchema(new StreamSource(is));
@@ -149,8 +134,6 @@
             }
         }
     }
-    
-    private XPathUtils xpathUtils = new XPathUtils();
 
     private Document readAegisFile(InputStream is, final String path) throws IOException {
         DocumentBuilder documentBuilder;
@@ -203,7 +186,7 @@
                                                         // above.
             return null;
         }
-        return doc;
+        return new DOMBuilder().build(doc);
     }
 
     protected Document getDocument(Class clazz) {
@@ -242,8 +225,8 @@
     }
 
     @Override
-    public AegisType createEnumType(TypeClassInfo info) {
-        Element mapping = findMapping(info.getType());
+    public Type createEnumType(TypeClassInfo info) {
+        Element mapping = findMapping(info.getTypeClass());
         if (mapping != null) {
             return super.createEnumType(info);
         } else {
@@ -252,11 +235,8 @@
     }
 
     @Override
-    public AegisType createCollectionType(TypeClassInfo info) {
-        /* If it is a parameterized type, then we already know
-         * the parameter(s) and we don't need to fish them out of the XML.
-         */
-        if (info.getType() instanceof Class) {
+    public Type createCollectionType(TypeClassInfo info) {
+        if (info.getGenericType() instanceof Class || info.getGenericType() instanceof TypeClassInfo) {
             return createCollectionTypeFromGeneric(info);
         }
 
@@ -276,22 +256,14 @@
         }
 
         TypeClassInfo info = new TypeClassInfo();
-        Type returnType = pd.getReadMethod().getGenericReturnType();
-        info.setType(returnType);
-        info.setDescription("property " + pd.getDisplayName());
+        info.setTypeClass(pd.getReadMethod().getReturnType());
+        info.setDescription("property " + pd);
         readMetadata(info, mapping, propertyEl);
 
         return info;
     }
 
-    protected Element findMapping(Type type) {
-        // We are not prepared to find .aegis.xml files for Parameterized types.
-        
-        Class<?> clazz = TypeUtil.getTypeClass(type, false);
-        
-        if (clazz == null) {
-            return null;
-        }
+    protected Element findMapping(Class clazz) {
         Document doc = getDocument(clazz);
         if (doc == null) {
             return null;
@@ -307,12 +279,8 @@
         return mapping;
     }
 
-    protected List<Element> findMappings(Type type) {
-        Class clazz = TypeUtil.getTypeClass(type, false);
+    protected List<Element> findMappings(Class clazz) {
         List<Element> mappings = new ArrayList<Element>();
-        if (clazz == null) {
-            return mappings;
-        }
 
         Element top = findMapping(clazz);
         if (top != null) {
@@ -348,28 +316,28 @@
     }
 
     @Override
-    public AegisType createDefaultType(TypeClassInfo info) {
-        Element mapping = findMapping(info.getType());
-        List<Element> mappings = findMappings(info.getType());
-        Class<?> relatedClass = TypeUtil.getTypeRelatedClass(info.getType());
+    public Type createDefaultType(TypeClassInfo info) {
+        Element mapping = findMapping(info.getTypeClass());
+        List mappings = findMappings(info.getTypeClass());
 
         if (mapping != null || mappings.size() > 0) {
             String typeNameAtt = null;
             if (mapping != null) {
-                typeNameAtt = DOMUtils.getAttributeValueEmptyNull(mapping, "name");
+                typeNameAtt = mapping.getAttributeValue("name");
             }
 
             String extensibleElements = null;
             if (mapping != null) {
-                extensibleElements = mapping.getAttribute("extensibleElements");
+                extensibleElements = mapping.getAttributeValue("extensibleElements");
             }
 
             String extensibleAttributes = null;
             if (mapping != null) {
-                extensibleAttributes = mapping.getAttribute("extensibleAttributes");
-            }
-
-            String defaultNS = NamespaceHelper.makeNamespaceFromClassName(relatedClass.getName(), "http");
+                extensibleAttributes = mapping.getAttributeValue("extensibleAttributes");
+            }
+
+            String defaultNS = NamespaceHelper.makeNamespaceFromClassName(info.getTypeClass().getName(),
+                                                                          "http");
             QName name = null;
             if (typeNameAtt != null) {
                 name = NamespaceHelper.createQName(mapping, typeNameAtt, defaultNS);
@@ -377,8 +345,7 @@
                 defaultNS = name.getNamespaceURI();
             }
 
-            // We do not deal with Generic beans at this point.
-            XMLBeanTypeInfo btinfo = new XMLBeanTypeInfo(relatedClass, mappings, defaultNS);
+            XMLBeanTypeInfo btinfo = new XMLBeanTypeInfo(info.getTypeClass(), mappings, defaultNS);
             btinfo.setTypeMapping(getTypeMapping());
             btinfo.setDefaultMinOccurs(getConfiguration().getDefaultMinOccurs());
             btinfo.setDefaultNillable(getConfiguration().isDefaultNillable());
@@ -400,12 +367,12 @@
             BeanType type = new BeanType(btinfo);
 
             if (name == null) {
-                name = createQName(relatedClass);
+                name = createQName(info.getTypeClass());
             }
 
             type.setSchemaType(name);
 
-            type.setTypeClass(info.getType());
+            type.setTypeClass(info.getTypeClass());
             type.setTypeMapping(getTypeMapping());
 
             return type;
@@ -454,7 +421,7 @@
                 // no mapping for this method
                 return info;
             }
-            info.setType(m.getGenericParameterTypes()[index]);
+            info.setTypeClass(m.getParameterTypes()[index]);
             // info.setAnnotations(m.getParameterAnnotations()[index]);
             Element parameter = getMatch(bestMatch, "parameter[@index='" + index + "']");
             readMetadata(info, mapping, parameter);
@@ -469,9 +436,9 @@
                 // no mapping for this method
                 return info;
             }
-            info.setType(m.getGenericReturnType());
+            info.setTypeClass(m.getReturnType());
             // info.setAnnotations(m.getAnnotations());
-            Element rtElement = DOMUtils.getFirstChildWithName(bestMatch, "", "return-type");
+            Element rtElement = bestMatch.getChild("return-type");
             readMetadata(info, mapping, rtElement);
         }
 
@@ -479,81 +446,34 @@
     }
 
     protected void readMetadata(TypeClassInfo info, Element mapping, Element parameter) {
-        info.setTypeName(createQName(parameter, DOMUtils.getAttributeValueEmptyNull(parameter, "typeName")));
-        info.setMappedName(createQName(parameter, 
-                                       DOMUtils.getAttributeValueEmptyNull(parameter, "mappedName")));
-        Class<?> relatedClass = TypeUtil.getTypeRelatedClass(info.getType());
-        // we only mess with the generic issues for list and map
-        if (Collection.class.isAssignableFrom(relatedClass)) {
-            Type componentType = getComponentType(mapping, parameter);
-            if (componentType != null) { // there is actually XML config.
-                Type fullType = ParameterizedTypeFactory.createParameterizedType(relatedClass,
-                                                                                 new Type[] {componentType});
-                info.setType(fullType);
-            }
-        } else if (Map.class.isAssignableFrom(relatedClass)) {
-            Type keyType = getKeyType(mapping, parameter);
-            if (keyType != null) {
-                info.setKeyType(keyType);
-            }
-            Type valueType = getValueType(mapping, parameter);
-            if (valueType != null) {
-                info.setValueType(valueType);
-            }
-            // if the XML only specifies one, we expect the other to come from a full
-            // parameterized type.
-            if (keyType != null || valueType != null) {
-                if (keyType == null || valueType == null) {
-                    if (keyType == null) {
-                        keyType = TypeUtil.getSingleTypeParameter(info.getType(), 0);
-                    }
-                    if (keyType == null) {
-                        keyType = Object.class;
-                    }
-                    if (valueType == null) {
-                        valueType = TypeUtil.getSingleTypeParameter(info.getType(), 1);
-                    }
-                    if (valueType == null) {
-                        valueType = Object.class;
-                    }
-                }
-                Type fullType 
-                    = ParameterizedTypeFactory.createParameterizedType(relatedClass,
-                                                                       new Type[] {keyType, valueType});
-                info.setType(fullType);
-                
-            }
-            
-
-        }
+        info.setTypeName(createQName(parameter, parameter.getAttributeValue("typeName")));
+        info.setMappedName(createQName(parameter, parameter.getAttributeValue("mappedName")));
+        setComponentType(info, mapping, parameter);
+        setKeyType(info, mapping, parameter);
+        setValueType(info, mapping, parameter);
         setType(info, parameter);
 
-        String min = DOMUtils.getAttributeValueEmptyNull(parameter, "minOccurs");
+        String min = parameter.getAttributeValue("minOccurs");
         if (min != null) {
             info.setMinOccurs(Long.parseLong(min));
         }
 
-        String max = DOMUtils.getAttributeValueEmptyNull(parameter, "maxOccurs");
+        String max = parameter.getAttributeValue("maxOccurs");
         if (max != null) {
             info.setMaxOccurs(Long.parseLong(max));
         }
 
-        String flat = DOMUtils.getAttributeValueEmptyNull(parameter, "flat");
+        String flat = parameter.getAttributeValue("flat");
         if (flat != null) {
             info.setFlat(Boolean.valueOf(flat.toLowerCase()).booleanValue());
         }
-        
-        String nillable = DOMUtils.getAttributeValueEmptyNull(parameter, "nillable");
-        if (nillable != null) {
-            info.setNillable(Boolean.valueOf(nillable.toLowerCase()).booleanValue());
-        }
-    }
-
-    @Override
-    protected AegisType getOrCreateGenericType(TypeClassInfo info) {
-        AegisType type = null;
-        if (info.getType() instanceof ParameterizedType) { 
-            type = createTypeFromGeneric(info.getType());
+    }
+
+    @Override
+    protected Type getOrCreateGenericType(TypeClassInfo info) {
+        Type type = null;
+        if (info.getGenericType() != null) {
+            type = createTypeFromGeneric(info.getGenericType());
         }
 
         if (type == null) {
@@ -563,7 +483,7 @@
         return type;
     }
 
-    private AegisType createTypeFromGeneric(Object cType) {
+    private Type createTypeFromGeneric(Object cType) {
         if (cType instanceof TypeClassInfo) {
             return createTypeForClass((TypeClassInfo)cType);
         } else if (cType instanceof Class) {
@@ -574,8 +494,8 @@
     }
 
     @Override
-    protected AegisType getOrCreateMapKeyType(TypeClassInfo info) {
-        AegisType type = null;
+    protected Type getOrCreateMapKeyType(TypeClassInfo info) {
+        Type type = null;
         if (info.getKeyType() != null) {
             type = createTypeFromGeneric(info.getKeyType());
         }
@@ -588,10 +508,9 @@
     }
 
     @Override
-    protected AegisType getOrCreateMapValueType(TypeClassInfo info) {
-        AegisType type = null;
-        if (info.getType() instanceof ParameterizedType) {
-            // well, let's hope that someone has filled in the value type.
+    protected Type getOrCreateMapValueType(TypeClassInfo info) {
+        Type type = null;
+        if (info.getGenericType() != null) {
             type = createTypeFromGeneric(info.getValueType());
         }
 
@@ -602,32 +521,14 @@
         return type;
     }
 
-    private Type getComponentType(Element mapping, Element parameter) {
-        String componentSpec = DOMUtils.getAttributeValueEmptyNull(parameter, "componentType");
-        if (componentSpec == null) {
-            return null;
-        }
-        return getGenericParameterFromSpec(mapping, componentSpec);
-    }
-    
-    private Type getKeyType(Element mapping, Element parameter) {
-        String spec = DOMUtils.getAttributeValueEmptyNull(parameter, "keyType");
-        if (spec == null) {
-            return null;
-        }
-        return getGenericParameterFromSpec(mapping, spec);
-    }
-
-    private Type getValueType(Element mapping, Element parameter) {
-        String spec = DOMUtils.getAttributeValueEmptyNull(parameter, "valueType");
-        if (spec == null) {
-            return null;
-        }
-        return getGenericParameterFromSpec(mapping, spec);
-    }
-
-    // This cannot do List<List<x>>.
-    private Type getGenericParameterFromSpec(Element mapping, String componentType) {
+    protected void setComponentType(TypeClassInfo info, Element mapping, Element parameter) {
+        String componentType = parameter.getAttributeValue("componentType");
+        if (componentType != null) {
+            info.setGenericType(loadGeneric(info, mapping, componentType));
+        }
+    }
+
+    private Object loadGeneric(TypeClassInfo info, Element mapping, String componentType) {
         if (componentType.startsWith("#")) {
             String name = componentType.substring(1);
             Element propertyEl = getMatch(mapping, "./component[@name='" + name + "']");
@@ -636,13 +537,18 @@
                                                + "'");
             }
 
-            String className = DOMUtils.getAttributeValueEmptyNull(propertyEl, "class");
+            TypeClassInfo componentInfo = new TypeClassInfo();
+            componentInfo.setDescription("generic component " + componentInfo.getDescription());
+            readMetadata(componentInfo, mapping, propertyEl);
+            String className = propertyEl.getAttributeValue("class");
             if (className == null) {
                 throw new DatabindingException("A 'class' attribute must be specified for <component> "
                                                + name);
             }
-            
-            return loadComponentClass(className);
+
+            componentInfo.setTypeClass(loadComponentClass(className));
+
+            return componentInfo;
         } else {
             return loadComponentClass(componentType);
         }
@@ -657,18 +563,29 @@
     }
 
     protected void setType(TypeClassInfo info, Element parameter) {
-        String type = DOMUtils.getAttributeValueEmptyNull(parameter, "type");
+        String type = parameter.getAttributeValue("type");
         if (type != null) {
             try {
-                Class aegisTypeClass = ClassLoaderUtils.loadClass(type, getClass()); 
-                info.setAegisTypeClass(Java5TypeCreator.castToAegisTypeClass(aegisTypeClass));
+                info.setType(ClassLoaderUtils.loadClass(type, getClass()));
             } catch (ClassNotFoundException e) {
                 throw new DatabindingException("Unable to load type class " + type, e);
             }
         }
     }
 
-
+    protected void setKeyType(TypeClassInfo info, Element mapping, Element parameter) {
+        String componentType = parameter.getAttributeValue("keyType");
+        if (componentType != null) {
+            info.setKeyType(loadGeneric(info, mapping, componentType));
+        }
+    }
+
+    private void setValueType(TypeClassInfo info, Element mapping, Element parameter) {
+        String componentType = parameter.getAttributeValue("valueType");
+        if (componentType != null) {
+            info.setValueType(loadGeneric(info, mapping, componentType));
+        }
+    }
 
     private Element getBestMatch(Element mapping, Method method, List<Element> availableNodes) {
         // first find all the matching method names
@@ -697,10 +614,10 @@
                 Element match = getMatch(element, "parameter[@index='" + i + "']");
                 if (match != null
                 // we check if the type is specified and matches
-                    && DOMUtils.getAttributeValueEmptyNull(match, "class") != null
+                    && match.getAttributeValue("class") != null
                     // if it doesn't match, then we can definitely rule out
                     // this result
-                    && !DOMUtils.getAttributeValueEmptyNull(match, "class").equals(parameterType.getName())) {
+                    && !match.getAttributeValue("class").equals(parameterType.getName())) {
 
                     iterator.remove();
                 }
@@ -717,9 +634,7 @@
         int highestSpecified = 0;
         for (Iterator iterator = nodes.iterator(); iterator.hasNext();) {
             Element element = (Element)iterator.next();
-
-            List<Element> params = DOMUtils.getChildrenWithName(element, "", "parameter");
-            int availableParameters = params.size();
+            int availableParameters = element.getChildren("parameter").size();
             if (availableParameters > highestSpecified) {
                 bestCandidate = element;
                 highestSpecified = availableParameters;
@@ -728,17 +643,23 @@
         return bestCandidate;
     }
 
-    private Element getMatch(Node doc, String xpath) {
-        return (Element)xpathUtils.getValue(xpath, doc, XPathConstants.NODE);
-    }
-
-    private List<Element> getMatches(Node doc, String xpath) {
-        NodeList nl = (NodeList)xpathUtils.getValue(xpath, doc, XPathConstants.NODESET);
-        List<Element> r = new ArrayList<Element>();
-        for (int x = 0; x < nl.getLength(); x++) {
-            r.add((Element)nl.item(x));
-        }
-        return r;
+    private Element getMatch(Object doc, String xpath) {
+        try {
+            XPath path = XPath.newInstance(xpath);
+            return (Element)path.selectSingleNode(doc);
+        } catch (JDOMException e) {
+            throw new DatabindingException("Error evaluating xpath " + xpath, e);
+        }
+    }
+
+    @SuppressWarnings("unchecked")
+    private List<Element> getMatches(Object doc, String xpath) {
+        try {
+            XPath path = XPath.newInstance(xpath);
+            return path.selectNodes(doc);
+        } catch (JDOMException e) {
+            throw new DatabindingException("Error evaluating xpath " + xpath, e);
+        }
     }
 
     /**
@@ -757,12 +678,12 @@
 
         String prefix = value.substring(0, index);
         String localName = value.substring(index + 1);
-        String ns = DOMUtils.getNamespace(e, prefix);
+        Namespace ns = e.getNamespace(prefix);
 
         if (ns == null || localName == null) {
             throw new DatabindingException("Invalid QName in mapping: " + value);
         }
 
-        return new QName(ns, localName, prefix);
+        return new QName(ns.getURI(), localName, prefix);
     }
 }