/**
 * Licensed to the Apache Software Foundation (ASF) under one
 * or more contributor license agreements. See the NOTICE file
 * distributed with this work for additional information
 * regarding copyright ownership. The ASF licenses this file
 * to you under the Apache License, Version 2.0 (the
 * "License"); you may not use this file except in compliance
 * with the License. You may obtain a copy of the License at
 *
 * http://www.apache.org/licenses/LICENSE-2.0
 *
 * Unless required by applicable law or agreed to in writing,
 * software distributed under the License is distributed on an
 * "AS IS" BASIS, WITHOUT WARRANTIES OR CONDITIONS OF ANY
 * KIND, either express or implied. See the License for the
 * specific language governing permissions and limitations
 * under the License.
 */
package org.apache.cxf.aegis.type.collection;

import java.util.ArrayList;
import java.util.Collection;
import java.util.HashSet;
import java.util.Iterator;
import java.util.LinkedList;
import java.util.List;
import java.util.Set;
import java.util.SortedSet;
import java.util.Stack;
import java.util.TreeSet;
import java.util.Vector;

import org.apache.cxf.aegis.Context;
import org.apache.cxf.aegis.DatabindingException;
import org.apache.cxf.aegis.type.AegisType;
import org.apache.cxf.aegis.type.basic.ArrayType;
import org.apache.cxf.aegis.xml.MessageReader;
import org.apache.cxf.aegis.xml.MessageWriter;

public class CollectionType extends ArrayType {
    private AegisType componentType;

    public CollectionType(AegisType componentType) {
        super();

        this.componentType = componentType;
    }

    @Override
    public Object readObject(MessageReader reader, Context context) throws DatabindingException {
        try {
            return readCollection(reader, null, context);
        } catch (IllegalArgumentException e) {
            throw new DatabindingException("Illegal argument.", e);
        }
    }

    @Override
    @SuppressWarnings("unchecked")
    protected Collection<Object> createCollection() {
        Collection values = null;
        
        /*
<<<<<<< HEAD
         * getTypeClass returns the type of the object. These 'if's asked if the proposed
=======
         * getTypeClass returns the type of the object. These ifs asked if the proposed
>>>>>>> 8568d21b
         * type can be assigned to the object, not the other way around. Thus List before
         * Vector and Set before SortedSet.
         */
        
        Class userTypeClass = getTypeClass();
        if (userTypeClass.isAssignableFrom(List.class)) {
            values = new ArrayList();
        } else if (userTypeClass.isAssignableFrom(LinkedList.class)) {
            values = new LinkedList();
        } else if (userTypeClass.isAssignableFrom(Set.class)) {
            values = new HashSet();
        } else if (userTypeClass.isAssignableFrom(SortedSet.class)) {
            values = new TreeSet();
        } else if (userTypeClass.isAssignableFrom(Vector.class)) {
            values = new Vector();
        } else if (userTypeClass.isAssignableFrom(Stack.class)) {
            values = new Stack();
        } else if (userTypeClass.isInterface()) {
            values = new ArrayList();
        } else {
            try {
                values = (Collection<Object>)userTypeClass.newInstance();
            } catch (Exception e) {
                throw new DatabindingException("Could not create map implementation: "
                                               + userTypeClass.getName(), e);
            }
        }

        return values;
    }

    @Override
    public void writeObject(Object object,
                            MessageWriter writer,
                            Context context) throws DatabindingException {
        if (object == null) {
            return;
        }

        try {
            Collection list = (Collection)object;

            AegisType type = getComponentType();

            if (type == null) {
                throw new DatabindingException("Couldn't find component type for Collection.");
            }

            for (Iterator itr = list.iterator(); itr.hasNext();) {
                String ns = null;
                if (type.isAbstract()) {
                    ns = getSchemaType().getNamespaceURI();
                } else {
                    ns = type.getSchemaType().getNamespaceURI();
                }

                writeValue(itr.next(), writer, context, type, type.getSchemaType().getLocalPart(), ns);
            }
        } catch (IllegalArgumentException e) {
            throw new DatabindingException("Illegal argument.", e);
        }
    }

    @Override
    public AegisType getComponentType() {
        return componentType;
    }
}<|MERGE_RESOLUTION|>--- conflicted
+++ resolved
@@ -32,15 +32,15 @@
 
 import org.apache.cxf.aegis.Context;
 import org.apache.cxf.aegis.DatabindingException;
-import org.apache.cxf.aegis.type.AegisType;
+import org.apache.cxf.aegis.type.Type;
 import org.apache.cxf.aegis.type.basic.ArrayType;
 import org.apache.cxf.aegis.xml.MessageReader;
 import org.apache.cxf.aegis.xml.MessageWriter;
 
 public class CollectionType extends ArrayType {
-    private AegisType componentType;
+    private Type componentType;
 
-    public CollectionType(AegisType componentType) {
+    public CollectionType(Type componentType) {
         super();
 
         this.componentType = componentType;
@@ -49,7 +49,7 @@
     @Override
     public Object readObject(MessageReader reader, Context context) throws DatabindingException {
         try {
-            return readCollection(reader, null, context);
+            return readCollection(reader, context);
         } catch (IllegalArgumentException e) {
             throw new DatabindingException("Illegal argument.", e);
         }
@@ -61,11 +61,7 @@
         Collection values = null;
         
         /*
-<<<<<<< HEAD
-         * getTypeClass returns the type of the object. These 'if's asked if the proposed
-=======
          * getTypeClass returns the type of the object. These ifs asked if the proposed
->>>>>>> 8568d21b
          * type can be assigned to the object, not the other way around. Thus List before
          * Vector and Set before SortedSet.
          */
@@ -108,7 +104,7 @@
         try {
             Collection list = (Collection)object;
 
-            AegisType type = getComponentType();
+            Type type = getComponentType();
 
             if (type == null) {
                 throw new DatabindingException("Couldn't find component type for Collection.");
@@ -130,7 +126,7 @@
     }
 
     @Override
-    public AegisType getComponentType() {
+    public Type getComponentType() {
         return componentType;
     }
 }