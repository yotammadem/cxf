/**
 * Licensed to the Apache Software Foundation (ASF) under one
 * or more contributor license agreements. See the NOTICE file
 * distributed with this work for additional information
 * regarding copyright ownership. The ASF licenses this file
 * to you under the Apache License, Version 2.0 (the
 * "License"); you may not use this file except in compliance
 * with the License. You may obtain a copy of the License at
 *
 * http://www.apache.org/licenses/LICENSE-2.0
 *
 * Unless required by applicable law or agreed to in writing,
 * software distributed under the License is distributed on an
 * "AS IS" BASIS, WITHOUT WARRANTIES OR CONDITIONS OF ANY
 * KIND, either express or implied. See the License for the
 * specific language governing permissions and limitations
 * under the License.
 */

package org.apache.cxf.jaxb;

import java.lang.annotation.Annotation;
import java.lang.reflect.Array;
import java.lang.reflect.Field;
import java.lang.reflect.GenericArrayType;
import java.lang.reflect.Method;
import java.lang.reflect.Modifier;
import java.lang.reflect.ParameterizedType;
import java.lang.reflect.Type;
import java.lang.reflect.TypeVariable;
import java.lang.reflect.WildcardType;
import java.util.Collection;
import java.util.Set;

import javax.xml.bind.annotation.XmlAccessType;
import javax.xml.bind.annotation.XmlAccessorType;
import javax.xml.bind.annotation.XmlElement;
import javax.xml.bind.annotation.XmlRootElement;
import javax.xml.bind.annotation.XmlSeeAlso;
import javax.xml.bind.annotation.XmlTransient;
import javax.xml.bind.annotation.XmlType;
import javax.xml.bind.annotation.adapters.XmlAdapter;
import javax.xml.bind.annotation.adapters.XmlJavaTypeAdapter;
import javax.xml.namespace.QName;

import org.apache.cxf.common.classloader.ClassLoaderUtils;
import org.apache.cxf.common.jaxb.JAXBUtils;
import org.apache.cxf.common.util.ReflectionUtil;
import org.apache.cxf.common.util.StringUtils;
import org.apache.cxf.service.ServiceModelVisitor;
import org.apache.cxf.service.model.MessageInfo;
import org.apache.cxf.service.model.MessagePartInfo;
import org.apache.cxf.service.model.OperationInfo;
import org.apache.cxf.service.model.ServiceInfo;
import org.apache.cxf.service.model.UnwrappedOperationInfo;

/**
 * Walks the service model and sets up the classes for the context.
 */
class JAXBContextInitializer extends ServiceModelVisitor {

    private Set<Class<?>> classes;
    private Collection<Object> typeReferences;

    public JAXBContextInitializer(ServiceInfo serviceInfo,
                                  Set<Class<?>> classes,
                                  Collection<Object> typeReferences) {
        super(serviceInfo);
        this.classes = classes;
        this.typeReferences = typeReferences;
    }

    @Override
    public void begin(MessagePartInfo part) {
        Class<?> clazz = part.getTypeClass();
        if (clazz == null) {
            return;
        }

        if (Exception.class.isAssignableFrom(clazz)) {
            //exceptions are handled special, make sure we mark it
            part.setProperty(JAXBDataBinding.class.getName() + ".CUSTOM_EXCEPTION",
                             Boolean.TRUE);
        }
        boolean isFromWrapper = part.getMessageInfo().getOperation().isUnwrapped();
        if (isFromWrapper 
            && !Boolean.TRUE.equals(part.getProperty("messagepart.isheader"))) {
            UnwrappedOperationInfo uop = (UnwrappedOperationInfo)part.getMessageInfo().getOperation();
            OperationInfo op = uop.getWrappedOperation();
            MessageInfo inf = null;
            if (uop.getInput() == part.getMessageInfo()) {
                inf = op.getInput();
            } else if (uop.getOutput() == part.getMessageInfo()) {
                inf = op.getOutput();
            }
            if (inf != null
                && inf.getMessagePart(0).getTypeClass() != null) {
                //if the wrapper has a type class, we don't need to do anything
                //as everything would have been discovered when walking the
                //wrapper type (unless it's a header which wouldn't be in the wrapper)
                return;
            }
        }
        if (isFromWrapper
            && clazz.isArray()
            && !Byte.TYPE.equals(clazz.getComponentType())) {
            clazz = clazz.getComponentType();
        }
        
        Annotation[] a = (Annotation[])part.getProperty("parameter.annotations");
        checkForAdapter(clazz, a);

        Type genericType = (Type) part.getProperty("generic.type");
        if (genericType != null) {
            boolean isList = Collection.class.isAssignableFrom(clazz);
            if (isFromWrapper) {
                if (genericType instanceof Class
                    && ((Class<?>)genericType).isArray()) {
                    Class<?> cl2 = (Class<?>)genericType;
                    if (cl2.isArray()
                        && !Byte.TYPE.equals(cl2.getComponentType())) {
                        genericType = cl2.getComponentType();
                    }
                    addType(genericType);
                } else if (!isList) {
                    addType(genericType);
                }
            } else {
                addType(genericType, true);
            }

            if (isList
                && genericType instanceof ParameterizedType) {
                ParameterizedType pt = (ParameterizedType) genericType;
                if (pt.getActualTypeArguments().length > 0
                    && pt.getActualTypeArguments()[0] instanceof Class) {

                    Class<? extends Object> arrayCls =
                        Array.newInstance((Class<?>) pt.getActualTypeArguments()[0], 0).getClass();
                    clazz = arrayCls;
                    part.setTypeClass(clazz);
                    if (isFromWrapper) {
                        addType(clazz.getComponentType(), true);
                    }
                } else if (pt.getActualTypeArguments().length > 0
                    && pt.getActualTypeArguments()[0] instanceof GenericArrayType) {
                    GenericArrayType gat = (GenericArrayType)pt.getActualTypeArguments()[0];
                    gat.getGenericComponentType();
                    Class<? extends Object> arrayCls =
                        Array.newInstance((Class<?>) gat.getGenericComponentType(), 0).getClass();
                    clazz = Array.newInstance(arrayCls, 0).getClass();
                    part.setTypeClass(clazz);
                    if (isFromWrapper) {
                        addType(clazz.getComponentType(), true);
                    }
                }
            }
            if (isFromWrapper && isList) {
                clazz = null;
            }
        }
        if (clazz != null) {
            if (!isFromWrapper 
                && clazz.getAnnotation(XmlRootElement.class) == null
                && clazz.getAnnotation(XmlType.class) != null
                && StringUtils.isEmpty(clazz.getAnnotation(XmlType.class).name())) {
                createTypeReference(part.getName(), clazz);
            }
            
            addClass(clazz);
        }
    }
    
    private void createTypeReference(QName n, Class<?> cls) {
        Class<?> refClass = null;
        try {
            refClass = ClassLoaderUtils.loadClass("com.sun.xml.bind.api.TypeReference", this.getClass());
        } catch (Throwable ex) {
            try {
                refClass = ClassLoaderUtils.loadClass("com.sun.xml.internal.bind.api.TypeReference",
                                                      this.getClass());
            } catch (Throwable ex2) {
                //ignore
            }
        }
        if (refClass != null) {
            try {
                Object o =  refClass.getConstructor(QName.class, Type.class, new Annotation[0].getClass())
                    .newInstance(n, cls, new Annotation[0]);
                typeReferences.add(o);
            } catch (Throwable e) {
                //ignore
            }
        }
    }

    private void checkForAdapter(Class<?> clazz, Annotation[] anns) {
        if (anns != null) {
            for (Annotation a : anns) {
                if (XmlJavaTypeAdapter.class.isAssignableFrom(a.annotationType())) {
                    inspectTypeAdapter(((XmlJavaTypeAdapter)a).value());
                }
            }
        }
        XmlJavaTypeAdapter xjta = clazz.getAnnotation(XmlJavaTypeAdapter.class);
        if (xjta != null) {
            inspectTypeAdapter(xjta.value());
        }
        
    }

    private void addType(Type cls) {
        addType(cls, false);
    }
    private void addType(Type cls, boolean allowArray) {
        if (cls instanceof Class) {
            if (((Class<?>)cls).isArray() && !allowArray) {
                addClass(((Class<?>)cls).getComponentType());
            } else {
                addClass((Class<?>)cls);
            }
        } else if (cls instanceof ParameterizedType) {
            addType(((ParameterizedType)cls).getRawType());
            for (Type t2 : ((ParameterizedType)cls).getActualTypeArguments()) {
                addType(t2);
            }
        } else if (cls instanceof GenericArrayType) {
            Class<?> ct;
            GenericArrayType gt = (GenericArrayType)cls;
            Type componentType = gt.getGenericComponentType();
            if (componentType instanceof Class) {
                ct = (Class<?>)componentType;
            } else {
                TypeVariable<?> tv = (TypeVariable<?>)componentType;
                Type[] bounds = tv.getBounds();
                if (bounds != null && bounds.length == 1) {
                    if (bounds[0] instanceof Class) {
                        ct = (Class<?>)bounds[0];
                    } else {
                        throw new IllegalArgumentException("Unable to determine type for: " + tv);
                    }
                } else {
                    throw new IllegalArgumentException("Unable to determine type for: " + tv);
                }
            }
            ct = Array.newInstance(ct, 0).getClass();

            addClass(ct);
        } else if (cls instanceof WildcardType) {
            for (Type t : ((WildcardType)cls).getUpperBounds()) {
                addType(t);
            }
            for (Type t : ((WildcardType)cls).getLowerBounds()) {
                addType(t);
            }
        } else if (cls instanceof TypeVariable) {
            for (Type t : ((TypeVariable<?>)cls).getBounds()) {
                addType(t);
            }
        }
    }


    private  void addClass(Class<?> cls) {
        if (Throwable.class.isAssignableFrom(cls)) {
            if (!Throwable.class.equals(cls)
                && !Exception.class.equals(cls)) {
                walkReferences(cls);
            }
            addClass(String.class);
        } else {
            cls = JAXBUtils.getValidClass(cls);
            if (null != cls) {
                if (classes.contains(cls)) {
                    return;
                }

                if (!cls.isInterface()) {
                    classes.add(cls);
                }

                XmlSeeAlso xsa = cls.getAnnotation(XmlSeeAlso.class);
                if (xsa != null) {
                    for (Class<?> c : xsa.value()) {
                        addClass(c);
                    }
                }
                XmlJavaTypeAdapter xjta = cls.getAnnotation(XmlJavaTypeAdapter.class);
                if (xjta != null) {
                    //has an adapter.   We need to inspect the adapter and then
                    //return as the adapter will handle the superclass
                    //and interfaces and such
                    @SuppressWarnings("rawtypes")
                    Class<? extends XmlAdapter> c2 = xjta.value();
                    inspectTypeAdapter(c2);
                    return;
                }
                
                if (cls.getSuperclass() != null) {
                    //JAXB should do this, but it doesn't always.
                    //in particular, older versions of jaxb don't
                    addClass(cls.getSuperclass());
                }
<<<<<<< HEAD

=======
>>>>>>> 2fe1624a
                if (!cls.isInterface()) {
                    walkReferences(cls);
                }
            }
        }
    }

    private void inspectTypeAdapter(@SuppressWarnings("rawtypes") Class<? extends XmlAdapter> aclass) {
        Class<?> c2 = aclass;
        Type sp = c2.getGenericSuperclass();
        while (!XmlAdapter.class.equals(c2) && c2 != null) {
            sp = c2.getGenericSuperclass();
            c2 = c2.getSuperclass();
        }
        if (sp instanceof ParameterizedType) {
            addType(((ParameterizedType)sp).getActualTypeArguments()[0]);
        }
    }

    private void walkReferences(Class<?> cls) {
        if (cls == null) {
            return;
        }
        if (cls.getName().startsWith("java.")
            || cls.getName().startsWith("javax.")) {
            return;
        }
        //walk the public fields/methods to try and find all the classes. JAXB will only load the
        //EXACT classes in the fields/methods if they are in a different package. Thus,
        //subclasses won't be found and the xsi:type stuff won't work at all.
        //We'll grab the public field/method types and then add the ObjectFactory stuff
        //as well as look for jaxb.index files in those packages.

        XmlAccessorType accessorType = cls.getAnnotation(XmlAccessorType.class);
        if (accessorType == null && cls.getPackage() != null) {
            accessorType = cls.getPackage().getAnnotation(XmlAccessorType.class);
        }
        XmlAccessType accessType = accessorType != null ? accessorType.value() : XmlAccessType.PUBLIC_MEMBER;

        if (accessType != XmlAccessType.PROPERTY) {   // only look for fields if we are instructed to
            //fields are accessible even if not public, must look at the declared fields
            //then walk to parents declared fields, etc...
            Field fields[] = ReflectionUtil.getDeclaredFields(cls); 
            for (Field f : fields) {
                if (isFieldAccepted(f, accessType)) {
                    addType(f.getGenericType());
                }
            }
            walkReferences(cls.getSuperclass());
        }

        if (accessType != XmlAccessType.FIELD) {   // only look for methods if we are instructed to
            Method methods[] = ReflectionUtil.getDeclaredMethods(cls); 
            for (Method m : methods) {
                if (isMethodAccepted(m, accessType)) {
                    addType(m.getGenericReturnType());
                    for (Type t : m.getGenericParameterTypes()) {
                        addType(t);
                    }
                }
            }
        }
    }

    /**
     * Checks if the field is accepted as a JAXB property.
     */
    static boolean isFieldAccepted(Field field, XmlAccessType accessType) {
        // We only accept non static fields which are not marked @XmlTransient
        if (Modifier.isStatic(field.getModifiers()) || field.isAnnotationPresent(XmlTransient.class)) {
            return false;
        }
        if (accessType == XmlAccessType.PUBLIC_MEMBER 
            && !Modifier.isPublic(field.getModifiers())) {
            return false;
        }
        if (field.getAnnotation(XmlJavaTypeAdapter.class) != null) {
            return false;
        }
        if (accessType == XmlAccessType.NONE
            || accessType == XmlAccessType.PROPERTY) {
            return checkJaxbAnnotation(field.getAnnotations());
        } else {
            return true;
        }
    }

    /**
     * Checks if the method is accepted as a JAXB property getter.
     */
    static boolean isMethodAccepted(Method method, XmlAccessType accessType) {
        // We only accept non static property getters which are not marked @XmlTransient
        if (Modifier.isStatic(method.getModifiers()) 
            || method.isAnnotationPresent(XmlTransient.class)
            || !Modifier.isPublic(method.getModifiers())) {
            return false;
        }

        // must not have parameters and return type must not be void
        if (method.getReturnType() == Void.class 
            || method.getParameterTypes().length != 0
            || method.getDeclaringClass().equals(Throwable.class)) {
            return false;
        }

        boolean isPropGetter = method.getName().startsWith("get") || method.getName().startsWith("is");

        if (!isPropGetter 
            || method.getAnnotation(XmlJavaTypeAdapter.class) != null) {
            return false;
        }
        int beginIndex = 3;
        if (method.getName().startsWith("is")) {
            beginIndex = 2;
        }
        Method setter = null;
        try {
            setter = method.getDeclaringClass()
                .getMethod("set" + method.getName().substring(beginIndex),
                           new Class[] {method.getReturnType()});
        } catch (Exception e) {
            //getter, but no setter
        }
        if (setter == null 
            || setter.isAnnotationPresent(XmlTransient.class)
            || !Modifier.isPublic(setter.getModifiers())) {
            return false;
        }

        if (accessType == XmlAccessType.NONE
            || accessType == XmlAccessType.FIELD) {
            return checkJaxbAnnotation(method.getAnnotations());
        } else {
            return true;
        }
    }

    /**
     * Checks if there are JAXB annotations among the annotations of the class member.
     * @param annotations the array of annotations from the class member
     * @return true if JAXB annotations are present, false otherwise
     */
    private static boolean checkJaxbAnnotation(Annotation[] annotations) {
        // must check if there are any jaxb annotations
        Package jaxbAnnotationsPackage = XmlElement.class.getPackage();
        for (Annotation annotation : annotations) {
            if (annotation.annotationType().getPackage() == jaxbAnnotationsPackage) {
                return true;
            }
        }
        return false;
    }
}<|MERGE_RESOLUTION|>--- conflicted
+++ resolved
@@ -44,7 +44,6 @@
 import javax.xml.namespace.QName;
 
 import org.apache.cxf.common.classloader.ClassLoaderUtils;
-import org.apache.cxf.common.jaxb.JAXBUtils;
 import org.apache.cxf.common.util.ReflectionUtil;
 import org.apache.cxf.common.util.StringUtils;
 import org.apache.cxf.service.ServiceModelVisitor;
@@ -301,10 +300,6 @@
                     //in particular, older versions of jaxb don't
                     addClass(cls.getSuperclass());
                 }
-<<<<<<< HEAD
-
-=======
->>>>>>> 2fe1624a
                 if (!cls.isInterface()) {
                     walkReferences(cls);
                 }
@@ -312,7 +307,7 @@
         }
     }
 
-    private void inspectTypeAdapter(@SuppressWarnings("rawtypes") Class<? extends XmlAdapter> aclass) {
+    private void inspectTypeAdapter(Class<? extends XmlAdapter> aclass) {
         Class<?> c2 = aclass;
         Type sp = c2.getGenericSuperclass();
         while (!XmlAdapter.class.equals(c2) && c2 != null) {
