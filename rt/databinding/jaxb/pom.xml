<!--
  Licensed to the Apache Software Foundation (ASF) under one
  or more contributor license agreements. See the NOTICE file
  distributed with this work for additional information
  regarding copyright ownership. The ASF licenses this file
  to you under the Apache License, Version 2.0 (the
  "License"); you may not use this file except in compliance
  with the License. You may obtain a copy of the License at

  http://www.apache.org/licenses/LICENSE-2.0

  Unless required by applicable law or agreed to in writing,
  software distributed under the License is distributed on an
  "AS IS" BASIS, WITHOUT WARRANTIES OR CONDITIONS OF ANY
  KIND, either express or implied. See the License for the
  specific language governing permissions and limitations
  under the License.
-->
<project xmlns="http://maven.apache.org/POM/4.0.0" xmlns:xsi="http://www.w3.org/2001/XMLSchema-instance" xsi:schemaLocation="http://maven.apache.org/POM/4.0.0 http://maven.apache.org/maven-v4_0_0.xsd">
    <modelVersion>4.0.0</modelVersion>
    <artifactId>cxf-rt-databinding-jaxb</artifactId>
    <packaging>jar</packaging>
    <name>Apache CXF Runtime JAXB DataBinding</name>
    <description>Apache CXF Runtime JAXB DataBinding</description>
    <url>http://cxf.apache.org</url>

    <parent>
        <groupId>org.apache.cxf</groupId>
        <artifactId>cxf-parent</artifactId>
<<<<<<< HEAD
        <version>2.6.0-SNAPSHOT</version>
=======
        <version>2.5.2</version>
>>>>>>> 2fe1624a
        <relativePath>../../../parent/pom.xml</relativePath>
    </parent>
    <properties>
        <cxf.osgi.import>
            javax.activation;version="${cxf.osgi.javax.activation.version}",
            javax.xml.bind*;version="${cxf.osgi.javax.bind.version}",
            javax.xml.stream*;version="${cxf.osgi.javax.stream.version}",
            org.objectweb.asm*;resolution:=optional;version="${cxf.osgi.asm.version}",
        </cxf.osgi.import>
        <cxf.osgi.dynamic.import>
            com.sun.xml.bind.api,
            com.sun.xml.bind.api.*,
            com.sun.xml.internal.bind.api,
            com.sun.xml.internal.bind.api.*,
        </cxf.osgi.dynamic.import>
    </properties>
    <build>
        <plugins>
            <plugin>
                <groupId>org.apache.cxf</groupId>
                <artifactId>cxf-xjc-plugin</artifactId>
                <version>${cxf.xjc-utils.version}</version>
                <executions>
                    <execution>
                        <id>generate-sources</id>
                        <phase>generate-test-sources</phase>
                        <configuration>
                            <testSourceRoot>${basedir}/target/generated/src/test/java</testSourceRoot>
                            <xsdOptions>
                                <xsdOption>
                                    <xsd>${basedir}/src/test/resources/wsdl/jaxb/misc_test.xsd</xsd>
                                </xsdOption>
                                <xsdOption>
                                    <xsd>${basedir}/src/test/resources/wsdl/jaxb/form_test.xsd</xsd>
                                </xsdOption>
                                <xsdOption>
                                    <xsd>${basedir}/src/test/resources/wsdl/jaxb/hello_world.xsd</xsd>
                                </xsdOption>
                                <xsdOption>
                                    <xsd>${basedir}/src/test/resources/wsdl/jaxb/doc_lit_bare.xsd</xsd>
                                </xsdOption>
                                <xsdOption>
                                    <xsd>${basedir}/src/test/resources/wsdl/jaxb/rpc_lit.xsd</xsd>
                                </xsdOption>
                            </xsdOptions>
                        </configuration>
                        <goals>
                            <goal>xsdtojava-tests</goal>
                        </goals>
                    </execution>
                </executions>
            </plugin>
        </plugins>
    </build>


    <dependencies>

        <dependency>
            <groupId>junit</groupId>
            <artifactId>junit</artifactId>
            <scope>test</scope>
        </dependency>

        <dependency>
            <groupId>org.easymock</groupId>
            <artifactId>easymock</artifactId>
            <scope>test</scope>
        </dependency>

        <dependency>
            <groupId>commons-lang</groupId>
            <artifactId>commons-lang</artifactId>
            <optional>true</optional>
        </dependency>

        <dependency>
            <groupId>org.apache.cxf</groupId>
            <artifactId>cxf-api</artifactId>
            <version>${project.version}</version>
        </dependency>

        <dependency>
            <groupId>org.apache.cxf</groupId>
            <artifactId>cxf-rt-core</artifactId>
            <version>${project.version}</version>
        </dependency>

        <dependency>
            <groupId>com.sun.xml.bind</groupId>
            <artifactId>jaxb-impl</artifactId>
        </dependency>
        <dependency>
            <groupId>com.sun.xml.bind</groupId>
            <artifactId>jaxb-xjc</artifactId>
        </dependency>
        <dependency>
            <groupId>asm</groupId>
            <artifactId>asm</artifactId>
            <optional>true</optional>
        </dependency>
    </dependencies>
    <profiles>
         <profile>
             <id>jdk15</id>
             <activation>
                 <jdk>1.5</jdk>
             </activation>
             <dependencies>
                 <dependency>
                     <groupId>org.apache.geronimo.specs</groupId>
                     <artifactId>geronimo-jaxws_2.2_spec</artifactId>
                     <scope>test</scope>
                 </dependency>
                 <dependency>
                      <groupId>org.apache.geronimo.specs</groupId>
                      <artifactId>geronimo-javamail_1.4_spec</artifactId>
                  </dependency>
                  <dependency>
                      <groupId>org.apache.geronimo.specs</groupId>
                      <artifactId>geronimo-activation_1.1_spec</artifactId>
                  </dependency>

                  <dependency>
                      <groupId>${cxf.stax.impl.groupId}</groupId>
                      <artifactId>${cxf.stax.impl.artifactId}</artifactId>
                  </dependency>

             </dependencies>
         </profile>
    </profiles>
</project><|MERGE_RESOLUTION|>--- conflicted
+++ resolved
@@ -27,27 +27,10 @@
     <parent>
         <groupId>org.apache.cxf</groupId>
         <artifactId>cxf-parent</artifactId>
-<<<<<<< HEAD
-        <version>2.6.0-SNAPSHOT</version>
-=======
         <version>2.5.2</version>
->>>>>>> 2fe1624a
         <relativePath>../../../parent/pom.xml</relativePath>
     </parent>
-    <properties>
-        <cxf.osgi.import>
-            javax.activation;version="${cxf.osgi.javax.activation.version}",
-            javax.xml.bind*;version="${cxf.osgi.javax.bind.version}",
-            javax.xml.stream*;version="${cxf.osgi.javax.stream.version}",
-            org.objectweb.asm*;resolution:=optional;version="${cxf.osgi.asm.version}",
-        </cxf.osgi.import>
-        <cxf.osgi.dynamic.import>
-            com.sun.xml.bind.api,
-            com.sun.xml.bind.api.*,
-            com.sun.xml.internal.bind.api,
-            com.sun.xml.internal.bind.api.*,
-        </cxf.osgi.dynamic.import>
-    </properties>
+
     <build>
         <plugins>
             <plugin>
@@ -100,12 +83,6 @@
             <groupId>org.easymock</groupId>
             <artifactId>easymock</artifactId>
             <scope>test</scope>
-        </dependency>
-
-        <dependency>
-            <groupId>commons-lang</groupId>
-            <artifactId>commons-lang</artifactId>
-            <optional>true</optional>
         </dependency>
 
         <dependency>
