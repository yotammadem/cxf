--- conflicted
+++ resolved
@@ -138,11 +138,7 @@
      */
     private static String getAndRemoveParameter(Map<String, String> parameters,
                                                 String parameterName) {
-<<<<<<< HEAD
-        String value = parameters.get(parameterName);
-=======
         String value = (String)parameters.get(parameterName);
->>>>>>> 2fe1624a
         parameters.remove(parameterName);
         return value;
     }
