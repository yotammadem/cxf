--- conflicted
+++ resolved
@@ -21,22 +21,14 @@
     <groupId>org.apache.cxf</groupId>
     <artifactId>cxf-rt-transports-jms</artifactId>
     <packaging>jar</packaging>
-<<<<<<< HEAD
-    <version>2.3.0-SNAPSHOT</version>
-=======
     <version>2.1.7</version>
->>>>>>> 8568d21b
     <name>Apache CXF Runtime JMS Transport</name>
     <url>http://cxf.apache.org</url>
 
     <parent>
         <groupId>org.apache.cxf</groupId>
         <artifactId>cxf-parent</artifactId>
-<<<<<<< HEAD
-        <version>2.3.0-SNAPSHOT</version>
-=======
         <version>2.1.7</version>
->>>>>>> 8568d21b
         <relativePath>../../../parent/pom.xml</relativePath>
     </parent>
 
@@ -106,30 +98,6 @@
         </dependency>
 
         <dependency>
-<<<<<<< HEAD
-            <groupId>javax.xml.bind</groupId>
-            <artifactId>jaxb-api</artifactId>
-        </dependency>
-        <dependency>
-            <groupId>com.sun.xml.bind</groupId>
-            <artifactId>jaxb-impl</artifactId>
-        </dependency>
-        <dependency>
-            <groupId>com.sun.xml.bind</groupId>
-            <artifactId>jaxb-xjc</artifactId>
-        </dependency>
-        <dependency>
-            <groupId>org.apache.cxf</groupId>
-            <artifactId>cxf-common-utilities</artifactId>
-            <version>${project.version}</version>
-        </dependency>
-        <dependency>
-           <groupId>commons-lang</groupId>
-           <artifactId>commons-lang</artifactId>
-        </dependency>
-        <dependency>
-=======
->>>>>>> 8568d21b
             <groupId>org.apache.geronimo.specs</groupId>
             <artifactId>geronimo-j2ee-connector_1.5_spec</artifactId>
             <scope>provided</scope>
@@ -157,14 +125,6 @@
                                         <deleteDir>${basedir}/target/generated/src/main/java/org/apache/cxf/wsdl</deleteDir>
                                     </deleteDirs>
                                 </xsdOption>
-                                <xsdOption>
-                                    <xsd>${basedir}/src/main/resources/schemas/wsdl/jms-uri.xsd</xsd>
-                                    <bindingFile>${basedir}/src/main/resources/schemas/wsdl/jms-uri.xjb</bindingFile>
-                                    <catalog>${basedir}/src/main/build-resources/catalog.cat</catalog>
-                                    <deleteDirs>
-                                        <deleteDir>${basedir}/target/generated/src/main/java/org/apache/cxf/wsdl</deleteDir>
-                                    </deleteDirs>
-                                </xsdOption>
                             </xsdOptions>
                         </configuration>
                         <goals>
@@ -173,46 +133,6 @@
                     </execution>
                 </executions>
             </plugin>
-            <plugin>
-                <groupId>org.codehaus.mojo</groupId>
-                <artifactId>jaxb2-maven-plugin</artifactId>
-                <version>1.2</version>
-                <executions>
-                    <execution>
-                        <goals>
-                            <goal>xjc</goal>
-                        </goals>
-                    </execution>
-                </executions>
-                <configuration>
-                	<clearOutputDir>false</clearOutputDir> 
-                	<packageName>org.apache.cxf.transport.jms.wsdl</packageName>
-                    <outputDirectory>${basedir}/target/generated/src/main/java</outputDirectory>
-                    <schemaDirectory>${basedir}/src/main/resources/schemas/wsdl/spec</schemaDirectory>
-                    <schemaFiles>jms-spec-wsdl.xsd</schemaFiles>
-                    <arguments>-Xwsdlextension</arguments>
-                    <extension>true</extension>
-                    <quiet>true</quiet>
-                </configuration>
-
-                <dependencies>
-                    <dependency>
-                        <groupId>org.apache.cxf</groupId>
-                        <artifactId>cxf-xjc-dv</artifactId>
-                        <version>${project.version}</version>
-                    </dependency>
-                    <dependency>
-                        <groupId>org.apache.cxf</groupId>
-                        <artifactId>cxf-xjc-ts</artifactId>
-                        <version>${project.version}</version>
-                    </dependency>
-                    <dependency>
-                        <groupId>org.apache.cxf</groupId>
-                        <artifactId>cxf-xjc-wsdlextension</artifactId>
-                        <version>${project.version}</version>
-                    </dependency>
-                </dependencies>
-            </plugin>
         </plugins>
     </build>
 
