/**
 * Licensed to the Apache Software Foundation (ASF) under one
 * or more contributor license agreements. See the NOTICE file
 * distributed with this work for additional information
 * regarding copyright ownership. The ASF licenses this file
 * to you under the Apache License, Version 2.0 (the
 * "License"); you may not use this file except in compliance
 * with the License. You may obtain a copy of the License at
 *
 * http://www.apache.org/licenses/LICENSE-2.0
 *
 * Unless required by applicable law or agreed to in writing,
 * software distributed under the License is distributed on an
 * "AS IS" BASIS, WITHOUT WARRANTIES OR CONDITIONS OF ANY
 * KIND, either express or implied. See the License for the
 * specific language governing permissions and limitations
 * under the License.
 */

package org.apache.cxf.transport.http;

import java.net.MalformedURLException;
import java.util.ArrayList;
import java.util.Collection;
import java.util.HashSet;
import java.util.Iterator;
import java.util.List;
import java.util.Set;

import javax.wsdl.Port;
import javax.wsdl.extensions.http.HTTPAddress;
import javax.wsdl.extensions.soap.SOAPAddress;
import javax.xml.namespace.QName;

import org.apache.cxf.configuration.Configurer;
import org.apache.cxf.configuration.jsse.TLSClientParameters;
import org.apache.cxf.service.Service;
import org.apache.cxf.service.model.BindingInfo;
import org.apache.cxf.service.model.EndpointInfo;
import org.apache.cxf.service.model.ServiceInfo;
import org.apache.cxf.transport.AbstractTransportFactory;
import org.apache.cxf.transport.https.HttpsURLConnectionFactory;
import org.apache.cxf.wsdl.http.AddressType;
import org.apache.cxf.wsdl11.WSDLEndpointFactory;


/**
 *
 */
public abstract class AbstractHTTPTransportFactory 
    extends AbstractTransportFactory 
    implements WSDLEndpointFactory {

    /**
     * This constant holds the prefixes served by this factory.
     */
    private static final Set<String> URI_PREFIXES = new HashSet<String>();
    static {
        URI_PREFIXES.add("http://");
        URI_PREFIXES.add("https://");
    }

    /**
     * This call is used by CXF ExtensionManager to inject the activationNamespaces
     * @param ans The transport ids.
     */
    
    public void setActivationNamespaces(Collection<String> ans) {
<<<<<<< HEAD
        setTransportIds(new ArrayList<String>(ans));
=======
        activationNamespaces = ans;
    }

    /**
     * This call gets called after this class is instantiated by Spring.
     * It registers itself as a ConduitInitiator and DestinationFactory under
     * the many names that are considered "transportIds" (which are currently
     * named "activationNamespaces").
     */
    @PostConstruct
    public void registerWithBindingManager() {
        if (null == bus) {
            return;
        }
        
        if (getTransportIds() == null) {
            setTransportIds(new ArrayList<String>(activationNamespaces));
        } else if (activationNamespaces == null) {
            activationNamespaces = getTransportIds();
        }
        
        ConduitInitiatorManager cim = bus.getExtension(ConduitInitiatorManager.class);
        //Note, activationNamespaces can be null
        if (null != cim && null != activationNamespaces) {
            for (String ns : activationNamespaces) {
                cim.registerConduitInitiator(ns, this);
            }
        }
    }

    /**
     * This call creates a new HTTPConduit for the endpoint. It is equivalent
     * to calling getConduit without an EndpointReferenceType.
     */
    public Conduit getConduit(EndpointInfo endpointInfo) throws IOException {
        return getConduit(endpointInfo, endpointInfo.getTarget());
    }

    /**
     * This call creates a new HTTP Conduit based on the EndpointInfo and
     * EndpointReferenceType.
     * TODO: What are the formal constraints on EndpointInfo and 
     * EndpointReferenceType values?
     */
    public Conduit getConduit(
            EndpointInfo endpointInfo,
            EndpointReferenceType target
    ) throws IOException {
        HTTPConduit conduit = target == null
            ? new HTTPConduit(bus, endpointInfo)
            : new HTTPConduit(bus, endpointInfo, target);
        // Spring configure the conduit.  
        String address = conduit.getAddress();
        if (address != null && address.indexOf('?') != -1) {
            address = address.substring(0, address.indexOf('?'));
        }
        configure(conduit, conduit.getBeanName(), address);
        conduit.finalizeConfig();
        return conduit;
>>>>>>> 8568d21b
    }

    public EndpointInfo createEndpointInfo(
        ServiceInfo serviceInfo, 
        BindingInfo b, 
        Port        port
    ) {
        if (port != null) {
            List ees = port.getExtensibilityElements();
            for (Iterator itr = ees.iterator(); itr.hasNext();) {
                Object extensor = itr.next();
    
                if (extensor instanceof HTTPAddress) {
                    final HTTPAddress httpAdd = (HTTPAddress)extensor;
    
                    EndpointInfo info = new HttpEndpointInfo(serviceInfo, 
                                "http://schemas.xmlsoap.org/wsdl/http/");
                    info.setAddress(httpAdd.getLocationURI());
                    info.addExtensor(httpAdd);
                    return info;
                } else if (extensor instanceof AddressType) {
                    final AddressType httpAdd = (AddressType)extensor;
    
                    EndpointInfo info = 
                        new HttpEndpointInfo(serviceInfo, 
                                "http://schemas.xmlsoap.org/wsdl/http/");
                    info.setAddress(httpAdd.getLocation());
                    info.addExtensor(httpAdd);
                    return info;
                }
            }
        }
        HttpEndpointInfo hei = new HttpEndpointInfo(serviceInfo, 
            "http://schemas.xmlsoap.org/wsdl/http/");
        AddressType at = new HttpAddressType();
        hei.addExtensor(at);
        
        return hei;
    }

    public void createPortExtensors(EndpointInfo ei, Service service) {
        // TODO
    }

    public Set<String> getUriPrefixes() {
        return URI_PREFIXES;
    }

    /**
     * This call uses the Configurer from the bus to configure
     * a bean.
     * 
     * @param bean
     */
    protected void configure(Object bean) {
        configure(bean, null, null);
    }
    protected void configure(Object bean, String name, String extraName) {
        Configurer configurer = bus.getExtension(Configurer.class);
        if (null != configurer) {
            configurer.configureBean(name, bean);
            if (extraName != null) {
                configurer.configureBean(extraName, bean);
            }
        }
    }

    /**
     * This static call creates a connection factory based on
     * the existence of the SSL (TLS) client side configuration. 
     */
    static HttpURLConnectionFactory getConnectionFactory(HTTPConduit configuredConduit) {
        return getConnectionFactory(configuredConduit, null);
    }
    
    static HttpURLConnectionFactory getConnectionFactory(
        HTTPConduit configuredConduit,
        String address
    ) {
        HttpURLConnectionFactory fac = null;
        boolean useHttps = false;

        try {
            if (address == null) {
                address = configuredConduit.getAddress();
            }
        } catch (MalformedURLException e) {
            //ignore, just use info based on Tls
        }
        if (address != null 
            && address.startsWith(HttpsURLConnectionFactory.HTTPS_URL_PROTOCOL_ID + ":/")) {
            useHttps = true;
        }
        if (address == null) {
            useHttps = configuredConduit.getTlsClientParameters() != null;
        }
        if (useHttps) {
            TLSClientParameters params = configuredConduit.getTlsClientParameters();
            if (params == null) {
                params = new TLSClientParameters(); //use defaults
            }
            fac = new HttpsURLConnectionFactory(params);
        } else {
            fac = new HttpURLConnectionFactoryImpl();
        }
        return fac;
    }   
    
    private static class HttpEndpointInfo extends EndpointInfo {
        AddressType saddress;
        HttpEndpointInfo(ServiceInfo serv, String trans) {
            super(serv, trans);
        }
        public void setAddress(String s) {
            super.setAddress(s);
            if (saddress != null) {
                saddress.setLocation(s);
            }
        }

        public void addExtensor(Object el) {
            super.addExtensor(el);
            if (el instanceof AddressType) {
                saddress = (AddressType)el;
            }
        }
    }    
    
    private static class HttpAddressType extends AddressType 
        implements HTTPAddress, SOAPAddress {
        public HttpAddressType() {
            super();
            setElementType(new QName("http://schemas.xmlsoap.org/wsdl/soap/", "address"));
        }
        
        public String getLocationURI() {
            return getLocation();
        }

        public void setLocationURI(String locationURI) {
            setLocation(locationURI);
        }
        
    }

}<|MERGE_RESOLUTION|>--- conflicted
+++ resolved
@@ -19,6 +19,7 @@
 
 package org.apache.cxf.transport.http;
 
+import java.io.IOException;
 import java.net.MalformedURLException;
 import java.util.ArrayList;
 import java.util.Collection;
@@ -27,11 +28,14 @@
 import java.util.List;
 import java.util.Set;
 
+import javax.annotation.PostConstruct;
+import javax.annotation.Resource;
 import javax.wsdl.Port;
 import javax.wsdl.extensions.http.HTTPAddress;
 import javax.wsdl.extensions.soap.SOAPAddress;
 import javax.xml.namespace.QName;
 
+import org.apache.cxf.Bus;
 import org.apache.cxf.configuration.Configurer;
 import org.apache.cxf.configuration.jsse.TLSClientParameters;
 import org.apache.cxf.service.Service;
@@ -39,17 +43,25 @@
 import org.apache.cxf.service.model.EndpointInfo;
 import org.apache.cxf.service.model.ServiceInfo;
 import org.apache.cxf.transport.AbstractTransportFactory;
+import org.apache.cxf.transport.Conduit;
+import org.apache.cxf.transport.ConduitInitiator;
+import org.apache.cxf.transport.ConduitInitiatorManager;
 import org.apache.cxf.transport.https.HttpsURLConnectionFactory;
+import org.apache.cxf.ws.addressing.EndpointReferenceType;
 import org.apache.cxf.wsdl.http.AddressType;
 import org.apache.cxf.wsdl11.WSDLEndpointFactory;
 
 
 /**
+ * As a ConduitInitiator, this class sets up new HTTPConduits for particular
+ * endpoints.
+ *
+ * TODO: Document WSDLEndpointFactory
  *
  */
 public abstract class AbstractHTTPTransportFactory 
     extends AbstractTransportFactory 
-    implements WSDLEndpointFactory {
+    implements ConduitInitiator, WSDLEndpointFactory {
 
     /**
      * This constant holds the prefixes served by this factory.
@@ -61,14 +73,40 @@
     }
 
     /**
+     * The CXF Bus which this HTTPTransportFactory
+     * is governed.
+     */
+    protected Bus bus;
+  
+    /**
+     * This collection contains "activationNamespaces" which is synominous
+     * with "transportId"s. 
+     */
+    protected Collection<String> activationNamespaces;
+
+    /**
+     * This method is used by Spring to inject the bus.
+     * @param b The CXF bus.
+     */
+    @Resource(name = "cxf")
+    public void setBus(Bus b) {
+        bus = b;
+    }
+
+    /**
+     * This method returns the CXF Bus under which this HTTPTransportFactory
+     * is governed.
+     */
+    public Bus getBus() {
+        return bus;
+    }
+
+    /**
      * This call is used by CXF ExtensionManager to inject the activationNamespaces
      * @param ans The transport ids.
      */
     
     public void setActivationNamespaces(Collection<String> ans) {
-<<<<<<< HEAD
-        setTransportIds(new ArrayList<String>(ans));
-=======
         activationNamespaces = ans;
     }
 
@@ -128,7 +166,6 @@
         configure(conduit, conduit.getBeanName(), address);
         conduit.finalizeConfig();
         return conduit;
->>>>>>> 8568d21b
     }
 
     public EndpointInfo createEndpointInfo(
