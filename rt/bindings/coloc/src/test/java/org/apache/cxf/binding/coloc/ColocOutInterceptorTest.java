--- conflicted
+++ resolved
@@ -63,13 +63,8 @@
 
     public ColocOutInterceptorTest() {
         control.makeThreadSafe(true);
-<<<<<<< HEAD
-    }
-    
-=======
     }     
 
->>>>>>> 8568d21b
     @Before
     public void setUp() throws Exception {
         colocOut = new ColocOutInterceptor();
