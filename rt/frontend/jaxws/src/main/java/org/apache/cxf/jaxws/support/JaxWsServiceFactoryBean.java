/**
 * Licensed to the Apache Software Foundation (ASF) under one
 * or more contributor license agreements. See the NOTICE file
 * distributed with this work for additional information
 * regarding copyright ownership. The ASF licenses this file
 * to you under the Apache License, Version 2.0 (the
 * "License"); you may not use this file except in compliance
 * with the License. You may obtain a copy of the License at
 *
 * http://www.apache.org/licenses/LICENSE-2.0
 *
 * Unless required by applicable law or agreed to in writing,
 * software distributed under the License is distributed on an
 * "AS IS" BASIS, WITHOUT WARRANTIES OR CONDITIONS OF ANY
 * KIND, either express or implied. See the License for the
 * specific language governing permissions and limitations
 * under the License.
 */

package org.apache.cxf.jaxws.support;

import java.lang.reflect.Method;
import java.lang.reflect.ParameterizedType;
import java.lang.reflect.Type;
import java.util.ArrayList;
import java.util.Arrays;
import java.util.Collections;
import java.util.HashSet;
import java.util.List;
import java.util.Set;
import java.util.logging.Level;
import java.util.logging.Logger;

import javax.wsdl.Operation;
import javax.xml.bind.annotation.XmlNsForm;
import javax.xml.bind.annotation.XmlSchema;
import javax.xml.bind.annotation.XmlSeeAlso;
import javax.xml.namespace.QName;
import javax.xml.ws.Action;
import javax.xml.ws.AsyncHandler;
import javax.xml.ws.BindingType;
import javax.xml.ws.FaultAction;
import javax.xml.ws.Service;
import javax.xml.ws.WebFault;
import javax.xml.ws.WebServiceFeature;
import javax.xml.ws.soap.Addressing;
import javax.xml.ws.soap.AddressingFeature;
import javax.xml.ws.soap.MTOM;
import javax.xml.ws.soap.MTOMFeature;
import javax.xml.ws.soap.SOAPBinding;

import org.apache.cxf.common.classloader.ClassLoaderUtils;
import org.apache.cxf.common.logging.LogUtils;
import org.apache.cxf.common.util.PackageUtils;
import org.apache.cxf.common.util.StringUtils;
import org.apache.cxf.common.util.XMLSchemaQNames;
import org.apache.cxf.databinding.source.SourceDataBinding;
import org.apache.cxf.endpoint.Endpoint;
import org.apache.cxf.endpoint.EndpointException;
import org.apache.cxf.helpers.CastUtils;
import org.apache.cxf.jaxb.JAXBDataBinding;
import org.apache.cxf.jaxws.JAXWSMethodDispatcher;
import org.apache.cxf.jaxws.JAXWSProviderMethodDispatcher;
import org.apache.cxf.jaxws.WrapperClassGenerator;
import org.apache.cxf.jaxws.interceptors.WebFaultOutInterceptor;
import org.apache.cxf.service.factory.AbstractServiceConfiguration;
import org.apache.cxf.service.factory.FactoryBeanListener;
import org.apache.cxf.service.factory.FactoryBeanListener.Event;
import org.apache.cxf.service.factory.ReflectionServiceFactoryBean;
import org.apache.cxf.service.factory.ServiceConstructionException;
import org.apache.cxf.service.model.BindingInfo;
import org.apache.cxf.service.model.BindingOperationInfo;
import org.apache.cxf.service.model.EndpointInfo;
import org.apache.cxf.service.model.FaultInfo;
import org.apache.cxf.service.model.InterfaceInfo;
import org.apache.cxf.service.model.MessageInfo;
import org.apache.cxf.service.model.MessagePartInfo;
import org.apache.cxf.service.model.OperationInfo;
import org.apache.cxf.service.model.ServiceInfo;
import org.apache.cxf.ws.addressing.JAXWSAConstants;
import org.apache.cxf.wsdl11.WSDLServiceBuilder;

/**
 * Constructs a service model from JAX-WS service endpoint classes. Works
 * with both @@WebServiceProvider and @@WebService annotated classes.
 *
 * @see org.apache.cxf.jaxws.JaxWsServerFactoryBean
 */
public class JaxWsServiceFactoryBean extends ReflectionServiceFactoryBean {
    // used to tag property on service.
    public static final  String WS_FEATURES = "JAXWS-WS-FEATURES";
    private static final Logger LOG = LogUtils.getLogger(JaxWsServiceFactoryBean.class);
    
    private AbstractServiceConfiguration jaxWsConfiguration;

    private JaxWsImplementorInfo implInfo;

    private List<WebServiceFeature> wsFeatures;

    private boolean wrapperBeanGenerated;
    private Set<Class<?>> wrapperClasses;
    
    
    public JaxWsServiceFactoryBean() {
        getIgnoredClasses().add(Service.class.getName());
        
        //the JAXWS-RI doesn't qualify the schemas for the wrapper types
        //and thus won't work if we do.
        setQualifyWrapperSchema(false);
        initSchemaLocations();
    }

    public JaxWsServiceFactoryBean(JaxWsImplementorInfo implInfo) {
        this();
        this.implInfo = implInfo;
        initConfiguration(implInfo);
        this.serviceClass = implInfo.getEndpointClass();
        loadWSFeatureAnnotation(implInfo.getSEIClass(), implInfo.getImplementorClass());
    }

    private void initSchemaLocations() {
        this.schemaLocationMapping.put(JAXWSAConstants.NS_WSA, 
                                       JAXWSAConstants.WSA_XSD);
    }

    private void loadWSFeatureAnnotation(Class<?> serviceClass, Class<?> implementorClass) {
        List<WebServiceFeature> features = new ArrayList<WebServiceFeature>();
        MTOM mtom = implInfo.getImplementorClass().getAnnotation(MTOM.class);        
        if (mtom == null && serviceClass != null) {
            mtom = serviceClass.getAnnotation(MTOM.class);
        }
        if (mtom != null) {
            features.add(new MTOMFeature(mtom.enabled(), mtom.threshold()));
        } else {
            //deprecated way to set mtom
            BindingType bt = implInfo.getImplementorClass().getAnnotation(BindingType.class);
            if (bt != null
                && (SOAPBinding.SOAP11HTTP_MTOM_BINDING.equals(bt.value())
                || SOAPBinding.SOAP12HTTP_MTOM_BINDING.equals(bt.value()))) {
                features.add(new MTOMFeature(true));                
            }
        }
        

        Addressing addressing = null;
        if (implementorClass != null) {
            addressing = implementorClass.getAnnotation(Addressing.class);
        }

        if (addressing == null && serviceClass != null) {
            addressing = serviceClass.getAnnotation(Addressing.class);
        }

        if (addressing != null) {
            features.add(new AddressingFeature(addressing.enabled(), addressing.required()));
        }

        if (features.size() > 0) {
            wsFeatures = features;
        }
    }

    @Override
    public org.apache.cxf.service.Service create() {
        org.apache.cxf.service.Service s = super.create();
        
        s.put(ENDPOINT_CLASS, implInfo.getEndpointClass());
        
        return s;
    }


    @Override
    public void setServiceClass(Class<?> serviceClass) {
        setJaxWsImplementorInfo(new JaxWsImplementorInfo(serviceClass));
        super.setServiceClass(getJaxWsImplementorInfo().getEndpointClass());
    }
<<<<<<< HEAD
=======
    @Override
    protected void checkServiceClassAnnotations(Class<?> sc) {
        //no need to check
    }

>>>>>>> 8568d21b
    @Override
    protected void checkServiceClassAnnotations(Class<?> sc) {
        //no need to check
    }

    @Override
    protected void initializeFaultInterceptors() {
        getService().getOutFaultInterceptors().add(new WebFaultOutInterceptor());
    }

    @Override
    public Endpoint createEndpoint(EndpointInfo ei) throws EndpointException {        
        Endpoint ep = new JaxWsEndpointImpl(getBus(), getService(), ei, implInfo, wsFeatures, 
                                     this.getFeatures(), this.isFromWsdl());
        sendEvent(FactoryBeanListener.Event.ENDPOINT_CREATED, ei, ep);
        return ep;
    }

    @Override
    protected void initializeWSDLOperation(InterfaceInfo intf, OperationInfo o, Method method) {
        method = ((JaxWsServiceConfiguration)jaxWsConfiguration).getDeclaredMethod(method);
        o.setProperty(Method.class.getName(), method);
        o.setProperty(METHOD, method);
        initializeWrapping(o, method);

        // rpc out-message-part-info class mapping
        Operation op = (Operation)o.getProperty(WSDLServiceBuilder.WSDL_OPERATION);

        initializeClassInfo(o, method, op == null ? null
            : CastUtils.cast(op.getParameterOrdering(), String.class));

        bindOperation(o, method);
<<<<<<< HEAD

        sendEvent(Event.INTERFACE_OPERATION_BOUND, o, method);
=======
>>>>>>> 8568d21b
    }
    
    protected void bindOperation(OperationInfo op, Method method) {
        
        try {
            // Find the Async method which returns a Response
            Method responseMethod = method.getDeclaringClass().getDeclaredMethod(method.getName() + "Async",
                                                                                 method.getParameterTypes());

            // Find the Async method whic has a Future & AsyncResultHandler
            List<Class<?>> asyncHandlerParams = Arrays.asList(method.getParameterTypes());
            //copy it to may it non-readonly
            asyncHandlerParams = new ArrayList<Class<?>>(asyncHandlerParams);
            asyncHandlerParams.add(AsyncHandler.class);
            Method futureMethod = method.getDeclaringClass()
                .getDeclaredMethod(method.getName() + "Async",
                                   asyncHandlerParams.toArray(new Class<?>[asyncHandlerParams.size()]));

            getMethodDispatcher().bind(op, method, responseMethod, futureMethod);

        } catch (SecurityException e) {
            throw new ServiceConstructionException(e);
        } catch (NoSuchMethodException e) {
            getMethodDispatcher().bind(op, method);
        }
    }


    @Override
    protected void initializeWSDLOperations() {
        if (implInfo.isWebServiceProvider()) {
            initializeWSDLOperationsForProvider();
        } else {
            super.initializeWSDLOperations();
        }
    }

    protected void initializeWSDLOperationsForProvider() {
        Type[] genericInterfaces = getServiceClass().getGenericInterfaces();
        ParameterizedType pt = (ParameterizedType)genericInterfaces[0];
        Class c = (Class)pt.getActualTypeArguments()[0];

        if (getEndpointInfo() == null
            && isFromWsdl()) {
            //most likely, they specified a WSDL, but for some reason
            //did not give a valid ServiceName/PortName.  For provider,
            //we'll allow this since everything is bound directly to 
            //the invoke method, however, this CAN cause other problems
            //such as addresses in the wsdl not getting updated and such
            //so we'll WARN about it.....
            List<QName> enames = new ArrayList<QName>();
            for (ServiceInfo si : getService().getServiceInfos()) {
                for (EndpointInfo ep : si.getEndpoints()) {
                    enames.add(ep.getName());
                }
            }
            LOG.log(Level.WARNING, "COULD_NOT_FIND_ENDPOINT", 
                    new Object[] {getEndpointName(), enames});
        }
        
        try {
            Method invoke = getServiceClass().getMethod("invoke", c);
            QName catchAll = new QName("http://cxf.apache.org/jaxws/provider", "invoke");
            
            // Bind every operation to the invoke method.
            for (ServiceInfo si : getService().getServiceInfos()) {
                si.setProperty("soap.force.doclit.bare", Boolean.TRUE);
                for (BindingInfo bind : si.getBindings()) {
                    for (BindingOperationInfo bop : bind.getOperations()) {
                        OperationInfo o = bop.getOperationInfo();
                        if (o.getInput() != null) {
                            if (o.getInput().getMessageParts().isEmpty()) {
                                MessagePartInfo inf = o.getInput().addMessagePart(o.getName());
                                inf.setConcreteName(o.getName());
                                bop.getInput().setMessageParts(o.getInput().getMessageParts());
                            }
                            for (MessagePartInfo inf : o.getInput().getMessageParts()) {
                                inf.setTypeClass(c);
                                break;
                            }
                        }
                        if (o.getOutput() != null) {
                            if (o.getOutput().getMessageParts().isEmpty()) {
                                MessagePartInfo inf = o.getOutput().addMessagePart(o.getName());
                                inf.setConcreteName(new QName(o.getName().getNamespaceURI(),
                                                              o.getName().getLocalPart() + "Response"));
                                bop.getOutput().setMessageParts(o.getOutput().getMessageParts());
                            }
                            for (MessagePartInfo inf : o.getOutput().getMessageParts()) {
                                inf.setTypeClass(c);
                                break;
                            }
                        }
                        getMethodDispatcher().bind(o, invoke);
                    }
                    BindingOperationInfo bop = bind.getOperation(catchAll);
                    if (bop == null) {
                        OperationInfo op = bind.getInterface().getOperation(catchAll);
                        if (op == null) {
                            op = bind.getInterface().addOperation(catchAll);
                            String name = catchAll.getLocalPart();
                            MessageInfo mInfo = op.createMessage(new QName(catchAll.getNamespaceURI(),
                                                                           name + "Request"),
                                                                           MessageInfo.Type.INPUT);
                            op.setInput(catchAll.getLocalPart() + "Request", mInfo);
                            MessagePartInfo mpi = mInfo.addMessagePart("parameters");
                            mpi.setElement(true);
                            mpi.setTypeClass(c);
                            mpi.setTypeQName(XMLSchemaQNames.XSD_ANY);
                            
                            mInfo = op.createMessage(new QName(catchAll.getNamespaceURI(), 
                                                               name + "Response"),
                                                               MessageInfo.Type.OUTPUT);
                            op.setOutput(name + "Response", mInfo);
                            mpi = mInfo.addMessagePart("parameters");
                            mpi.setElement(true);
                            mpi.setTypeClass(c);
                            mpi.setTypeQName(XMLSchemaQNames.XSD_ANY);
                        
                            BindingOperationInfo bo = new BindingOperationInfo(bind, op);
                            bind.addOperation(bo);
                        }
                    }
                }
            }
        } catch (SecurityException e) {
            throw new ServiceConstructionException(e);
        } catch (NoSuchMethodException e) {
            throw new ServiceConstructionException(e);
        }

        
    }

    void initializeWrapping(OperationInfo o, Method selected) {
        Class responseWrapper = getResponseWrapper(selected);
        if (responseWrapper != null) {
            o.getOutput().getMessageParts().get(0).setTypeClass(responseWrapper);
        }
        if (getResponseWrapperClassName(selected) != null) {
            o.getOutput().getMessageParts().get(0).setProperty("RESPONSE.WRAPPER.CLASSNAME",
                                                           getResponseWrapperClassName(selected));
        }
        Class<?> requestWrapper = getRequestWrapper(selected);
        if (requestWrapper != null) {
            o.getInput().getMessageParts().get(0).setTypeClass(requestWrapper);
        }
        if (getRequestWrapperClassName(selected) != null) {
            o.getInput().getMessageParts().get(0).setProperty("REQUEST.WRAPPER.CLASSNAME",
                                                           getRequestWrapperClassName(selected));
        }
    }


    @Override
    protected Class<?> getBeanClass(Class<?> exClass) {
        try {
            if (java.rmi.ServerException.class.isAssignableFrom(exClass)
                || java.rmi.RemoteException.class.isAssignableFrom(exClass)
                || "javax.xml.ws".equals(PackageUtils.getPackageName(exClass))) {
                return null;
            }

            Method getFaultInfo = exClass.getMethod("getFaultInfo", new Class[0]);

            return getFaultInfo.getReturnType();
        } catch (SecurityException e) {
            throw new ServiceConstructionException(e);
        } catch (NoSuchMethodException e) {
            //ignore for now
        }
        WebFault fault = exClass.getAnnotation(WebFault.class);
        if (fault != null && !StringUtils.isEmpty(fault.faultBean())) {
            try {
                return ClassLoaderUtils.loadClass(fault.faultBean(),
                                                   exClass);
            } catch (ClassNotFoundException e1) {
                //ignore
            }
        }
        
        return super.getBeanClass(exClass);
    }

    public void setJaxWsConfiguration(JaxWsServiceConfiguration jaxWsConfiguration) {
        this.jaxWsConfiguration = jaxWsConfiguration;
    }

    public JaxWsImplementorInfo getJaxWsImplementorInfo() {
        return implInfo;
    }

    public void setJaxWsImplementorInfo(JaxWsImplementorInfo jaxWsImplementorInfo) {
        this.implInfo = jaxWsImplementorInfo;

        initConfiguration(jaxWsImplementorInfo);
    }

    protected final void initConfiguration(JaxWsImplementorInfo ii) {
        if (ii.isWebServiceProvider()) {
            jaxWsConfiguration = new WebServiceProviderConfiguration();
            jaxWsConfiguration.setServiceFactory(this);
            getServiceConfigurations().add(0, jaxWsConfiguration);
            setWrapped(false);
            setDataBinding(new SourceDataBinding());
            setMethodDispatcher(new JAXWSProviderMethodDispatcher(implInfo));
        } else {
            jaxWsConfiguration = new JaxWsServiceConfiguration();
            jaxWsConfiguration.setServiceFactory(this);
            getServiceConfigurations().add(0, jaxWsConfiguration);
            
            Class<?> seiClass = ii.getEndpointClass();
            if (seiClass != null && seiClass.getPackage() != null) {
                XmlSchema schema = seiClass.getPackage().getAnnotation(XmlSchema.class);
                if (schema != null && XmlNsForm.QUALIFIED.equals(schema.elementFormDefault())) {
                    setQualifyWrapperSchema(true);
                }
            }
            setMethodDispatcher(new JAXWSMethodDispatcher(implInfo));
        }
        loadWSFeatureAnnotation(ii.getSEIClass(), ii.getImplementorClass());        
    }

    public List<WebServiceFeature> getWsFeatures() {
        return wsFeatures;
    }

    public void setWsFeatures(List<WebServiceFeature> wsFeatures) {
        this.wsFeatures = wsFeatures;
    }

    private FaultInfo getFaultInfo(final OperationInfo operation, final Class expClass) {
        for (FaultInfo fault : operation.getFaults()) {
            if (fault.getProperty(Class.class.getName()) == expClass
                || fault.getProperty(Class.class.getName()) == expClass) {
                return fault;
            }
        }
        return null;
    }
    private void buildWSAActions(OperationInfo operation, Method method) {
        //nothing
        if (method == null) {
            return;
        }

        Action action = method.getAnnotation(Action.class);
        if (action == null) {
            return;
        }
        MessageInfo input = operation.getInput();
        if (!StringUtils.isEmpty(action.input())) {
            input.addExtensionAttribute(JAXWSAConstants.WSAW_ACTION_QNAME, action.input());
        }
        
        MessageInfo output = operation.getOutput();
        if (output != null && !StringUtils.isEmpty(action.output())) {
            output.addExtensionAttribute(JAXWSAConstants.WSAW_ACTION_QNAME, action.output());
        }
        
        FaultAction[] faultActions = action.fault();
        if (faultActions != null 
            && faultActions.length > 0 
            && operation.getFaults() != null) {
            for (FaultAction faultAction : faultActions) {                
                FaultInfo faultInfo = getFaultInfo(operation, faultAction.className());
                faultInfo.addExtensionAttribute(JAXWSAConstants.WSAW_ACTION_QNAME, 
                                                faultAction.value());
                if (operation.isUnwrappedCapable()) {
                    faultInfo = getFaultInfo(operation.getUnwrappedOperation(), faultAction.className());
                    faultInfo.addExtensionAttribute(JAXWSAConstants.WSAW_ACTION_QNAME, 
                                                    faultAction.value());
                }
            }
        }        
    }
    
    @Override
    protected OperationInfo createOperation(ServiceInfo serviceInfo, InterfaceInfo intf, Method m) {
        OperationInfo op = super.createOperation(serviceInfo, intf, m);
        if (op.getUnwrappedOperation() != null) {
            op = op.getUnwrappedOperation();
        }
        buildWSAActions(op, m);
        return op;
    }
    
    @Override
    protected Set<Class<?>> getExtraClass() {
        Set<Class<?>> classes = new HashSet<Class<?>>();
        if (!wrapperBeanGenerated) {
            wrapperClasses = generatedWrapperBeanClass();
        }
        if (wrapperClasses != null) {
            classes.addAll(wrapperClasses);
        }
        
        XmlSeeAlso xmlSeeAlsoAnno = getServiceClass().getAnnotation(XmlSeeAlso.class);
        
        if (xmlSeeAlsoAnno != null && xmlSeeAlsoAnno.value() != null) {
            for (int i = 0; i < xmlSeeAlsoAnno.value().length; i++) {
                classes.add(xmlSeeAlsoAnno.value()[i]);
            }
        }
        return classes;
    }
    
    private Set<Class<?>> generatedWrapperBeanClass() {
        if (getDataBinding() instanceof JAXBDataBinding) {
            ServiceInfo serviceInfo = getService().getServiceInfos().get(0);
            WrapperClassGenerator wrapperGen = new WrapperClassGenerator(this,
                                                                         serviceInfo.getInterface(),
                                                                         getQualifyWrapperSchema());
            return wrapperGen.generate();            
        }
        return Collections.emptySet();
    }

    @Override
    protected void buildServiceFromClass() {
        super.buildServiceFromClass();
        getService().put(WS_FEATURES, getWsFeatures()); 
    }
    
    protected void initializeParameter(MessagePartInfo part, Class rawClass, Type type) {
        if (implInfo.isWebServiceProvider()) {
            part.setTypeQName(XMLSchemaQNames.XSD_ANY);
            part.setTypeClass(rawClass);
            return;
        }
        super.initializeParameter(part, rawClass, type);
    }
}<|MERGE_RESOLUTION|>--- conflicted
+++ resolved
@@ -41,6 +41,7 @@
 import javax.xml.ws.BindingType;
 import javax.xml.ws.FaultAction;
 import javax.xml.ws.Service;
+import javax.xml.ws.Service.Mode;
 import javax.xml.ws.WebFault;
 import javax.xml.ws.WebServiceFeature;
 import javax.xml.ws.soap.Addressing;
@@ -49,11 +50,11 @@
 import javax.xml.ws.soap.MTOMFeature;
 import javax.xml.ws.soap.SOAPBinding;
 
+import org.apache.cxf.binding.AbstractBindingFactory;
 import org.apache.cxf.common.classloader.ClassLoaderUtils;
 import org.apache.cxf.common.logging.LogUtils;
 import org.apache.cxf.common.util.PackageUtils;
 import org.apache.cxf.common.util.StringUtils;
-import org.apache.cxf.common.util.XMLSchemaQNames;
 import org.apache.cxf.databinding.source.SourceDataBinding;
 import org.apache.cxf.endpoint.Endpoint;
 import org.apache.cxf.endpoint.EndpointException;
@@ -62,19 +63,17 @@
 import org.apache.cxf.jaxws.JAXWSMethodDispatcher;
 import org.apache.cxf.jaxws.JAXWSProviderMethodDispatcher;
 import org.apache.cxf.jaxws.WrapperClassGenerator;
+import org.apache.cxf.jaxws.interceptors.DispatchInDatabindingInterceptor;
+import org.apache.cxf.jaxws.interceptors.DispatchOutDatabindingInterceptor;
 import org.apache.cxf.jaxws.interceptors.WebFaultOutInterceptor;
 import org.apache.cxf.service.factory.AbstractServiceConfiguration;
-import org.apache.cxf.service.factory.FactoryBeanListener;
-import org.apache.cxf.service.factory.FactoryBeanListener.Event;
 import org.apache.cxf.service.factory.ReflectionServiceFactoryBean;
 import org.apache.cxf.service.factory.ServiceConstructionException;
 import org.apache.cxf.service.model.BindingInfo;
-import org.apache.cxf.service.model.BindingOperationInfo;
 import org.apache.cxf.service.model.EndpointInfo;
 import org.apache.cxf.service.model.FaultInfo;
 import org.apache.cxf.service.model.InterfaceInfo;
 import org.apache.cxf.service.model.MessageInfo;
-import org.apache.cxf.service.model.MessagePartInfo;
 import org.apache.cxf.service.model.OperationInfo;
 import org.apache.cxf.service.model.ServiceInfo;
 import org.apache.cxf.ws.addressing.JAXWSAConstants;
@@ -122,7 +121,7 @@
         this.schemaLocationMapping.put(JAXWSAConstants.NS_WSA, 
                                        JAXWSAConstants.WSA_XSD);
     }
-
+    
     private void loadWSFeatureAnnotation(Class<?> serviceClass, Class<?> implementorClass) {
         List<WebServiceFeature> features = new ArrayList<WebServiceFeature>();
         MTOM mtom = implInfo.getImplementorClass().getAnnotation(MTOM.class);        
@@ -175,17 +174,22 @@
         setJaxWsImplementorInfo(new JaxWsImplementorInfo(serviceClass));
         super.setServiceClass(getJaxWsImplementorInfo().getEndpointClass());
     }
-<<<<<<< HEAD
-=======
     @Override
     protected void checkServiceClassAnnotations(Class<?> sc) {
         //no need to check
     }
 
->>>>>>> 8568d21b
-    @Override
-    protected void checkServiceClassAnnotations(Class<?> sc) {
-        //no need to check
+    @Override
+    protected void initializeDefaultInterceptors() {
+        super.initializeDefaultInterceptors();
+
+        if (implInfo.isWebServiceProvider()) {
+            Class<?> type = implInfo.getProviderParameterType();
+            Mode mode = implInfo.getServiceMode();
+
+            getService().getInInterceptors().add(new DispatchInDatabindingInterceptor(type, mode));
+            getService().getOutInterceptors().add(new DispatchOutDatabindingInterceptor(mode));
+        }
     }
 
     @Override
@@ -195,10 +199,8 @@
 
     @Override
     public Endpoint createEndpoint(EndpointInfo ei) throws EndpointException {        
-        Endpoint ep = new JaxWsEndpointImpl(getBus(), getService(), ei, implInfo, wsFeatures, 
+        return new JaxWsEndpointImpl(getBus(), getService(), ei, implInfo, wsFeatures, 
                                      this.getFeatures(), this.isFromWsdl());
-        sendEvent(FactoryBeanListener.Event.ENDPOINT_CREATED, ei, ep);
-        return ep;
     }
 
     @Override
@@ -215,11 +217,6 @@
             : CastUtils.cast(op.getParameterOrdering(), String.class));
 
         bindOperation(o, method);
-<<<<<<< HEAD
-
-        sendEvent(Event.INTERFACE_OPERATION_BOUND, o, method);
-=======
->>>>>>> 8568d21b
     }
     
     protected void bindOperation(OperationInfo op, Method method) {
@@ -256,6 +253,7 @@
             super.initializeWSDLOperations();
         }
     }
+
 
     protected void initializeWSDLOperationsForProvider() {
         Type[] genericInterfaces = getServiceClass().getGenericInterfaces();
@@ -282,67 +280,14 @@
         
         try {
             Method invoke = getServiceClass().getMethod("invoke", c);
-            QName catchAll = new QName("http://cxf.apache.org/jaxws/provider", "invoke");
-            
+
             // Bind every operation to the invoke method.
             for (ServiceInfo si : getService().getServiceInfos()) {
-                si.setProperty("soap.force.doclit.bare", Boolean.TRUE);
-                for (BindingInfo bind : si.getBindings()) {
-                    for (BindingOperationInfo bop : bind.getOperations()) {
-                        OperationInfo o = bop.getOperationInfo();
-                        if (o.getInput() != null) {
-                            if (o.getInput().getMessageParts().isEmpty()) {
-                                MessagePartInfo inf = o.getInput().addMessagePart(o.getName());
-                                inf.setConcreteName(o.getName());
-                                bop.getInput().setMessageParts(o.getInput().getMessageParts());
-                            }
-                            for (MessagePartInfo inf : o.getInput().getMessageParts()) {
-                                inf.setTypeClass(c);
-                                break;
-                            }
-                        }
-                        if (o.getOutput() != null) {
-                            if (o.getOutput().getMessageParts().isEmpty()) {
-                                MessagePartInfo inf = o.getOutput().addMessagePart(o.getName());
-                                inf.setConcreteName(new QName(o.getName().getNamespaceURI(),
-                                                              o.getName().getLocalPart() + "Response"));
-                                bop.getOutput().setMessageParts(o.getOutput().getMessageParts());
-                            }
-                            for (MessagePartInfo inf : o.getOutput().getMessageParts()) {
-                                inf.setTypeClass(c);
-                                break;
-                            }
-                        }
-                        getMethodDispatcher().bind(o, invoke);
-                    }
-                    BindingOperationInfo bop = bind.getOperation(catchAll);
-                    if (bop == null) {
-                        OperationInfo op = bind.getInterface().getOperation(catchAll);
-                        if (op == null) {
-                            op = bind.getInterface().addOperation(catchAll);
-                            String name = catchAll.getLocalPart();
-                            MessageInfo mInfo = op.createMessage(new QName(catchAll.getNamespaceURI(),
-                                                                           name + "Request"),
-                                                                           MessageInfo.Type.INPUT);
-                            op.setInput(catchAll.getLocalPart() + "Request", mInfo);
-                            MessagePartInfo mpi = mInfo.addMessagePart("parameters");
-                            mpi.setElement(true);
-                            mpi.setTypeClass(c);
-                            mpi.setTypeQName(XMLSchemaQNames.XSD_ANY);
-                            
-                            mInfo = op.createMessage(new QName(catchAll.getNamespaceURI(), 
-                                                               name + "Response"),
-                                                               MessageInfo.Type.OUTPUT);
-                            op.setOutput(name + "Response", mInfo);
-                            mpi = mInfo.addMessagePart("parameters");
-                            mpi.setElement(true);
-                            mpi.setTypeClass(c);
-                            mpi.setTypeQName(XMLSchemaQNames.XSD_ANY);
-                        
-                            BindingOperationInfo bo = new BindingOperationInfo(bind, op);
-                            bind.addOperation(bo);
-                        }
-                    }
+                for (OperationInfo o : si.getInterface().getOperations()) {
+                    getMethodDispatcher().bind(o, invoke);
+                }
+                for (BindingInfo bi : si.getBindings()) {
+                    bi.setProperty(AbstractBindingFactory.DATABINDING_DISABLED, Boolean.TRUE);
                 }
             }
         } catch (SecurityException e) {
@@ -372,6 +317,44 @@
                                                            getRequestWrapperClassName(selected));
         }
     }
+
+    /**
+     * Create a mock service model with two operations - invoke and
+     * invokeOneway.
+     */
+    // @Override
+    // protected InterfaceInfo createInterface(ServiceInfo serviceInfo) {
+    // if (jaxWsImplementorInfo.isWebServiceProvider()) {
+    // return createInterfaceForProvider(serviceInfo);
+    // } else {
+    // return super.createInterface(serviceInfo);
+    // }
+    // }
+    //
+    // protected InterfaceInfo createInterfaceForProvider(ServiceInfo
+    // serviceInfo) {
+    //
+    // InterfaceInfo intf = new InterfaceInfo(serviceInfo, getInterfaceName());
+    //
+    // String ns = getServiceNamespace();
+    // OperationInfo invoke = intf.addOperation(new QName(ns, "invoke"));
+    //
+    // MessageInfo input = invoke.createMessage(new QName(ns, "input"));
+    // invoke.setInput("input", input);
+    //
+    // input.addMessagePart("in");
+    //
+    // MessageInfo output = invoke.createMessage(new QName(ns, "output"));
+    // invoke.setOutput("output", output);
+    //
+    // output.addMessagePart("out");
+    // //
+    // // OperationInfo invokeOneWay = intf.addOperation(new
+    // // QName(getServiceNamespace(), "invokeOneWay"));
+    // // invokeOneWay.setInput("input", input);
+    //
+    // return intf;
+    // }
 
 
     @Override
@@ -421,7 +404,6 @@
     protected final void initConfiguration(JaxWsImplementorInfo ii) {
         if (ii.isWebServiceProvider()) {
             jaxWsConfiguration = new WebServiceProviderConfiguration();
-            jaxWsConfiguration.setServiceFactory(this);
             getServiceConfigurations().add(0, jaxWsConfiguration);
             setWrapped(false);
             setDataBinding(new SourceDataBinding());
@@ -543,13 +525,4 @@
         super.buildServiceFromClass();
         getService().put(WS_FEATURES, getWsFeatures()); 
     }
-    
-    protected void initializeParameter(MessagePartInfo part, Class rawClass, Type type) {
-        if (implInfo.isWebServiceProvider()) {
-            part.setTypeQName(XMLSchemaQNames.XSD_ANY);
-            part.setTypeClass(rawClass);
-            return;
-        }
-        super.initializeParameter(part, rawClass, type);
-    }
 }