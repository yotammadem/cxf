--- conflicted
+++ resolved
@@ -19,35 +19,16 @@
 
 package org.apache.cxf.jaxrs.provider;
 
-import java.io.PrintWriter;
-import java.io.StringWriter;
-import java.io.UnsupportedEncodingException;
 import java.lang.annotation.Annotation;
-import java.lang.reflect.Array;
 import java.lang.reflect.Type;
-<<<<<<< HEAD
-import java.util.ArrayList;
-import java.util.HashSet;
 import java.util.List;
 import java.util.Map;
 import java.util.ResourceBundle;
-import java.util.Set;
-=======
-import java.util.List;
-import java.util.Map;
-import java.util.ResourceBundle;
->>>>>>> 8568d21b
 import java.util.WeakHashMap;
 import java.util.logging.Logger;
 
 import javax.ws.rs.WebApplicationException;
-<<<<<<< HEAD
-import javax.ws.rs.core.HttpHeaders;
 import javax.ws.rs.core.MediaType;
-import javax.ws.rs.core.MultivaluedMap;
-=======
-import javax.ws.rs.core.MediaType;
->>>>>>> 8568d21b
 import javax.ws.rs.core.Response;
 import javax.ws.rs.ext.ContextResolver;
 import javax.ws.rs.ext.MessageBodyReader;
@@ -57,240 +38,23 @@
 import javax.xml.bind.JAXBException;
 import javax.xml.bind.Marshaller;
 import javax.xml.bind.Unmarshaller;
-<<<<<<< HEAD
-import javax.xml.bind.annotation.XmlAnyElement;
 import javax.xml.bind.annotation.XmlRootElement;
 import javax.xml.bind.annotation.adapters.XmlAdapter;
 import javax.xml.bind.annotation.adapters.XmlJavaTypeAdapter;
-import javax.xml.namespace.QName;
-=======
-import javax.xml.bind.annotation.XmlRootElement;
-import javax.xml.bind.annotation.adapters.XmlAdapter;
-import javax.xml.bind.annotation.adapters.XmlJavaTypeAdapter;
->>>>>>> 8568d21b
 import javax.xml.validation.Schema;
 
 import org.apache.cxf.common.i18n.BundleUtils;
 import org.apache.cxf.common.logging.LogUtils;
 import org.apache.cxf.common.util.PackageUtils;
-<<<<<<< HEAD
-import org.apache.cxf.common.util.ReflectionInvokationHandler;
-import org.apache.cxf.jaxb.JAXBBeanInfo;
-import org.apache.cxf.jaxb.JAXBContextProxy;
-import org.apache.cxf.jaxb.JAXBUtils;
 import org.apache.cxf.jaxrs.ext.MessageContext;
 import org.apache.cxf.jaxrs.utils.AnnotationUtils;
 import org.apache.cxf.jaxrs.utils.InjectionUtils;
-import org.apache.cxf.jaxrs.utils.JAXRSUtils;
-=======
-import org.apache.cxf.jaxrs.ext.MessageContext;
-import org.apache.cxf.jaxrs.utils.AnnotationUtils;
-import org.apache.cxf.jaxrs.utils.InjectionUtils;
->>>>>>> 8568d21b
 import org.apache.cxf.jaxrs.utils.schemas.SchemaHandler;
 
 public abstract class AbstractJAXBProvider extends AbstractConfigurableProvider
     implements MessageBodyReader<Object>, MessageBodyWriter<Object> {
     
     protected static final ResourceBundle BUNDLE = BundleUtils.getBundle(AbstractJAXBProvider.class);
-<<<<<<< HEAD
-    private static final Logger LOG = LogUtils.getL7dLogger(AbstractJAXBProvider.class);
-   
-    private static final String JAXB_DEFAULT_NAMESPACE = "##default";
-    private static final String JAXB_DEFAULT_NAME = "##default";
-    
-    private static final String CHARSET_PARAMETER = "charset";
-    private static Map<String, JAXBContext> packageContexts = new WeakHashMap<String, JAXBContext>();
-    private static Map<Class<?>, JAXBContext> classContexts = new WeakHashMap<Class<?>, JAXBContext>();
-   
-    private static Set<Class<?>> collectionContextClasses = new HashSet<Class<?>>();
-    private static JAXBContext collectionContext; 
-    
-    protected Map<String, String> jaxbElementClassMap;
-    protected boolean unmarshalAsJaxbElement;
-    protected boolean marshalAsJaxbElement;
-    
-    private MessageContext mc;
-    private Schema schema;
-    private String collectionWrapperName;
-    private Map<String, String> collectionWrapperMap;
-    private List<String> jaxbElementClassNames;
-    private Map<String, Object> cProperties;
-    
-    public void setContextProperties(Map<String, Object> contextProperties) {
-        cProperties = contextProperties;
-    }
-    
-    public void setUnmarshallAsJaxbElement(boolean value) {
-        unmarshalAsJaxbElement = value;
-    }
-    
-    public void setMarshallAsJaxbElement(boolean value) {
-        marshalAsJaxbElement = value;
-    }
-    
-    public void setJaxbElementClassNames(List<String> names) {
-        jaxbElementClassNames = names;
-    }
-    
-    public void setJaxbElementClassMap(Map<String, String> map) {
-        jaxbElementClassMap = map;
-    }
-
-    @SuppressWarnings("unchecked")
-    protected Object convertToJaxbElementIfNeeded(Object obj, Class<?> cls, Type genericType) 
-        throws Exception {
-        
-        QName name = null;
-        if (jaxbElementClassNames != null && jaxbElementClassNames.contains(cls.getName()) 
-            || jaxbElementClassMap != null && jaxbElementClassMap.containsKey(cls.getName())) {
-            if (jaxbElementClassMap != null) {
-                name = convertStringToQName(jaxbElementClassMap.get(cls.getName()));
-            } else {
-                name = getJaxbQName(cls, genericType, obj, false);
-            }
-        }
-        if (name == null && marshalAsJaxbElement) {
-            name = convertStringToQName(cls.getSimpleName());
-        }
-        if (name != null) {
-            return new JAXBElement(name, cls, null, obj);
-        }
-        return obj;
-    }
-    
-    public void setCollectionWrapperName(String wName) {
-        collectionWrapperName = wName;
-    }
-    
-    public void setCollectionWrapperMap(Map<String, String> map) {
-        collectionWrapperMap = map;
-    }
-    
-    protected void setContext(MessageContext context) {
-        mc = context;
-    }
-    
-    public boolean isWriteable(Class<?> type, Type genericType, Annotation[] anns, MediaType mt) {
-        
-        if (InjectionUtils.isSupportedCollectionOrArray(type)) {
-            type = InjectionUtils.getActualType(genericType);
-            if (type == null) {
-                return false;
-            }
-        }
-        
-        return unmarshalAsJaxbElement || isSupported(type, genericType, anns);
-    }
-    
-    protected JAXBContext getCollectionContext(Class<?> type) throws JAXBException {
-        synchronized (collectionContextClasses) {
-            if (!collectionContextClasses.contains(type)) {
-                collectionContextClasses.add(CollectionWrapper.class);
-                collectionContextClasses.add(type);
-            }
-            collectionContext = JAXBContext.newInstance(collectionContextClasses.toArray(new Class[]{}), 
-                                                        cProperties);
-            return collectionContext;
-        }
-    }
-    
-    protected QName getCollectionWrapperQName(Class<?> cls, Type type, Object object, boolean pluralName)
-        throws Exception {
-        String name = getCollectionWrapperName(cls);
-        if (name == null) {
-            return getJaxbQName(cls, type, object, pluralName);
-        }
-            
-        return convertStringToQName(name);
-    }
-    
-    private QName convertStringToQName(String name) {
-        int ind1 = name.indexOf('{');
-        if (ind1 != 0) {
-            return new QName(name);
-        }
-        
-        int ind2 = name.indexOf('}');
-        if (ind2 <= ind1 + 1 || ind2 >= name.length() - 1) {
-            return null;
-        }
-        String ns = name.substring(ind1 + 1, ind2);
-        String localName = name.substring(ind2 + 1);
-        return new QName(ns, localName);
-    }
-    
-    private String getCollectionWrapperName(Class<?> cls) {
-        if (collectionWrapperName != null) { 
-            return collectionWrapperName;
-        }
-        if (collectionWrapperMap != null) {
-            return collectionWrapperMap.get(cls.getName());
-        }
-        
-        return null;
-    }
-    
-    protected QName getJaxbQName(Class<?> cls, Type type, Object object, boolean pluralName) 
-        throws Exception {
-        
-        if (cls == JAXBElement.class) {
-            return object != null ? ((JAXBElement)object).getName() : null;
-        }
-        
-        XmlRootElement root = cls.getAnnotation(XmlRootElement.class);
-        QName qname = null;
-        if (root != null) {
-            String namespace = getNamespace(root.namespace());
-            if ("".equals(namespace)) {
-                String packageNs = JAXBUtils.getPackageNamespace(cls);
-                if (packageNs != null) {
-                    namespace = getNamespace(packageNs);
-                }
-            }
-            String name = getLocalName(root.name(), cls.getSimpleName(), pluralName);
-            return new QName(namespace, name);
-        } else {
-            JAXBContext context = getJAXBContext(cls, type);
-            JAXBContextProxy proxy = ReflectionInvokationHandler.createProxyWrapper(context,
-                                                                                    JAXBContextProxy.class);
-            JAXBBeanInfo info = JAXBUtils.getBeanInfo(proxy, cls);
-            if (info != null) {
-                try {
-                    Object instance = object == null ? cls.newInstance() : object;
-                    String name = getLocalName(info.getElementLocalName(instance), cls.getSimpleName(), 
-                                               pluralName);
-                    String namespace = getNamespace(info.getElementNamespaceURI(instance));
-                    return new QName(namespace, name);
-                } catch (Exception ex) {
-                    // ignore
-                }
-            }
-        }
-        return qname;
-    }
-    
-    private String getLocalName(String name, String clsName, boolean pluralName) {
-        if (JAXB_DEFAULT_NAME.equals(name)) {
-            name = clsName;
-            if (name.length() > 1) {
-                name = name.substring(0, 1).toLowerCase() + name.substring(1); 
-            } else {
-                name = name.toLowerCase();
-            }
-        }
-        if (pluralName) {
-            name += 's';
-        }
-        return name;
-    }
-    
-    private String getNamespace(String namespace) {
-        if (JAXB_DEFAULT_NAMESPACE.equals(namespace)) {
-            return "";
-        }
-        return namespace;
-=======
 
     private static final Logger LOG = LogUtils.getL7dLogger(AbstractJAXBProvider.class);
     private static final String CHARSET_PARAMETER = "charset"; 
@@ -307,40 +71,25 @@
 
     public boolean isWriteable(Class<?> type, Type genericType, Annotation[] anns) {
         return isSupported(type, genericType, anns);
->>>>>>> 8568d21b
-    }
-    
-    public boolean isReadable(Class<?> type, Type genericType, Annotation[] anns, MediaType mt) {
-        return marshalAsJaxbElement || isSupported(type, genericType, anns);
+    }
+    
+    public boolean isReadable(Class<?> type, Type genericType, Annotation[] annotations) {
+        return isSupported(type, genericType, annotations);
     }
 
     public void setSchemaLocations(List<String> locations) {
-<<<<<<< HEAD
-        schema = SchemaHandler.createSchema(locations, getBus());    
-    }
-    
+        schema = SchemaHandler.createSchema(locations);    
+    }
+    
+    public long getSize(Object o) {
+        return -1;
+    }
+
     public void setSchema(Schema s) {
         schema = s;    
     }
-    
-    public long getSize(Object o, Class<?> type, Type genericType, Annotation[] annotations, MediaType mt) {
-        return -1;
-    }
-
-=======
-        schema = SchemaHandler.createSchema(locations);    
-    }
-    
-    public long getSize(Object o) {
-        return -1;
-    }
-
-    public void setSchema(Schema s) {
-        schema = s;    
-    }
  
 
->>>>>>> 8568d21b
     protected MessageContext getContext() {
         return mc;
     }
@@ -373,33 +122,21 @@
         return context != null ? context : getClassContext(type);
     }
     
-<<<<<<< HEAD
-=======
     // TODO : move this method to a dedicated JAXBContextRegistry class
->>>>>>> 8568d21b
     public JAXBContext getClassContext(Class<?> type) throws JAXBException {
         synchronized (classContexts) {
             JAXBContext context = classContexts.get(type);
             if (context == null) {
-<<<<<<< HEAD
-                context = JAXBContext.newInstance(new Class[]{type}, cProperties);
-=======
                 context = JAXBContext.newInstance(new Class[]{type});
->>>>>>> 8568d21b
                 classContexts.put(type, context);
             }
             return context;
         }
     }
     
-<<<<<<< HEAD
-    public JAXBContext getPackageContext(Class<?> type) {
-        if (type == null || type == JAXBElement.class) {
-=======
     //  TODO : move this method to a dedicated JAXBContextRegistry class
     public JAXBContext getPackageContext(Class<?> type) {
         if (type == null) {
->>>>>>> 8568d21b
             return null;
         }
         synchronized (packageContexts) {
@@ -407,7 +144,7 @@
             JAXBContext context = packageContexts.get(packageName);
             if (context == null) {
                 try {
-                    context = JAXBContext.newInstance(packageName, type.getClassLoader(), cProperties);
+                    context = JAXBContext.newInstance(packageName, type.getClassLoader());
                     packageContexts.put(packageName, context);
                 } catch (JAXBException ex) {
                     LOG.fine("Error creating a JAXBContext using ObjectFactory : " 
@@ -420,44 +157,25 @@
     }
     
     protected boolean isSupported(Class<?> type, Type genericType, Annotation[] anns) {
-<<<<<<< HEAD
-        if (jaxbElementClassMap != null && jaxbElementClassMap.containsKey(type.getName())) {
-            return true;
-        }
-=======
         // TODO : Shall we just return true and let readFrom/writeTo 
         // fail if JAXB can't handle a given type ?
         
         // TODO: still not checked : 
         // - XmlJavaTypeAdapter at package level
         // - anything else ?
->>>>>>> 8568d21b
         return type.getAnnotation(XmlRootElement.class) != null
             || JAXBElement.class.isAssignableFrom(type)
             || objectFactoryForClass(type)
             || (type != genericType && objectFactoryForType(genericType))
-<<<<<<< HEAD
-            || adapterAvailable(type, anns)
-            || type.getResource("jaxb.index") != null;
-=======
             || adapterAvailable(type, anns);
     
     }
->>>>>>> 8568d21b
     
     protected boolean adapterAvailable(Class<?> type, Annotation[] anns) {
         return AnnotationUtils.getAnnotation(anns, XmlJavaTypeAdapter.class) != null
                || type.getAnnotation(XmlJavaTypeAdapter.class) != null;
     }
     
-<<<<<<< HEAD
-    protected boolean adapterAvailable(Class<?> type, Annotation[] anns) {
-        return AnnotationUtils.getAnnotation(anns, XmlJavaTypeAdapter.class) != null
-               || type.getAnnotation(XmlJavaTypeAdapter.class) != null;
-    }
-    
-=======
->>>>>>> 8568d21b
     protected boolean objectFactoryForClass(Class<?> type) {
         try {
             return type.getClassLoader().loadClass(PackageUtils.getPackageName(type) 
@@ -473,17 +191,7 @@
     
     protected Unmarshaller createUnmarshaller(Class<?> cls, Type genericType) 
         throws JAXBException {
-<<<<<<< HEAD
-        return createUnmarshaller(cls, genericType, false);        
-    }
-    
-    protected Unmarshaller createUnmarshaller(Class<?> cls, Type genericType, boolean isCollection) 
-        throws JAXBException {
-        JAXBContext context = isCollection ? getCollectionContext(cls) 
-                                           : getJAXBContext(cls, genericType);
-=======
         JAXBContext context = getJAXBContext(cls, genericType);
->>>>>>> 8568d21b
         Unmarshaller unmarshaller = context.createUnmarshaller();
         if (schema != null) {
             unmarshaller.setSchema(schema);
@@ -491,48 +199,20 @@
         return unmarshaller;        
     }
     
-<<<<<<< HEAD
-    protected Marshaller createMarshaller(Object obj, Class<?> cls, Type genericType, String enc)
-=======
     protected Marshaller createMarshaller(Object obj, Class<?> cls, Type genericType, MediaType m)
->>>>>>> 8568d21b
         throws JAXBException {
         
         Class<?> objClazz = JAXBElement.class.isAssignableFrom(cls) 
                             ? ((JAXBElement)obj).getDeclaredType() : cls;
-                            
         JAXBContext context = getJAXBContext(objClazz, genericType);
         Marshaller marshaller = context.createMarshaller();
+        String enc = m.getParameters().get(CHARSET_PARAMETER);
         if (enc != null) {
             marshaller.setProperty(Marshaller.JAXB_ENCODING, enc);
         }
         return marshaller;
     }
     
-<<<<<<< HEAD
-    protected String getEncoding(MediaType mt, MultivaluedMap<String, Object> headers) {
-        String enc = mt.getParameters().get(CHARSET_PARAMETER);
-        if (enc == null) {
-            return null;
-        }
-        try {
-            "0".getBytes(enc);
-            return enc;
-        } catch (UnsupportedEncodingException ex) {
-            String message = new org.apache.cxf.common.i18n.Message("UNSUPPORTED_ENCODING", 
-                                 BUNDLE, enc).toString();
-            LOG.warning(message);
-            headers.putSingle(HttpHeaders.CONTENT_TYPE, 
-                JAXRSUtils.removeMediaTypeParameter(mt, CHARSET_PARAMETER) 
-                + ';' + CHARSET_PARAMETER + "=UTF-8");
-        }
-        return null;
-    }
-        
-
-    
-=======
->>>>>>> 8568d21b
     protected Class<?> getActualType(Class<?> type, Type genericType, Annotation[] anns) {
         Class<?> theType = null;
         if (JAXBElement.class.isAssignableFrom(type)) {
@@ -594,81 +274,13 @@
     }
     
     protected static void handleJAXBException(JAXBException e) {
-<<<<<<< HEAD
-        StringWriter sw = new StringWriter();
-        e.printStackTrace(new PrintWriter(sw));
-        LOG.warning(sw.toString());
-        StringBuilder sb = new StringBuilder();
-        if (e.getMessage() != null) {
-            sb.append(e.getMessage()).append(". ");
-        }
-        if (e.getCause() != null && e.getCause().getMessage() != null) {
-            sb.append(e.getCause().getMessage()).append(". ");
-        }
-        if (e.getLinkedException() != null && e.getLinkedException().getMessage() != null) {
-            sb.append(e.getLinkedException().getMessage()).append(". ");
-        }
-        Throwable t = e.getLinkedException() != null 
-            ? e.getLinkedException() : e.getCause() != null ? e.getCause() : e;
-        String message = new org.apache.cxf.common.i18n.Message("JAXB_EXCEPTION", 
-                             BUNDLE, sb.toString()).toString();
-=======
         Throwable t = e.getLinkedException() != null 
             ? e.getLinkedException() : e.getCause() != null ? e.getCause() : e;
         String message = new org.apache.cxf.common.i18n.Message("JAXB_EXCEPTION", 
                              BUNDLE, t.getMessage()).toString();
         LOG.warning(message);
->>>>>>> 8568d21b
         Response r = Response.status(Response.Status.INTERNAL_SERVER_ERROR)
             .type(MediaType.TEXT_PLAIN).entity(message).build();
         throw new WebApplicationException(t, r);
     }
-<<<<<<< HEAD
-    
-    @XmlRootElement
-    protected static class CollectionWrapper {
-        
-        @XmlAnyElement(lax = true)
-        private List<?> l;
-        
-        public void setList(List<?> list) {
-            l = list;
-        }
-        
-        public List<?> getList() {
-            if (l == null) {
-                l = new ArrayList<Object>();
-            }
-            return l;
-        }
-        
-        @SuppressWarnings("unchecked")
-        public <T> Object getCollectionOrArray(Class<T> type, Class<?> origType) {
-            List<?> theList = getList();
-            if (theList.size() > 0) {
-                Object first = theList.get(0);
-                if (first instanceof JAXBElement && !JAXBElement.class.isAssignableFrom(type)) {
-                    List<Object> newList = new ArrayList<Object>(theList.size());
-                    for (Object o : theList) {
-                        newList.add(((JAXBElement)o).getValue());
-                    }
-                    theList = newList;
-                }
-            }
-            if (origType.isArray()) {
-                T[] values = (T[])Array.newInstance(type, theList.size());
-                for (int i = 0; i < theList.size(); i++) {
-                    values[i] = (T)theList.get(i);
-                }
-                return values;
-            } else if (origType == Set.class) {
-                return new HashSet(theList);
-            } else {
-                return theList;
-            }
-        }
-        
-    }
-=======
->>>>>>> 8568d21b
 }