--- conflicted
+++ resolved
@@ -28,16 +28,11 @@
 import java.lang.reflect.ParameterizedType;
 import java.lang.reflect.Proxy;
 import java.lang.reflect.Type;
-import java.lang.reflect.TypeVariable;
 import java.security.AccessController;
 import java.security.PrivilegedAction;
 import java.util.ArrayList;
-import java.util.Arrays;
-import java.util.Collection;
 import java.util.Collections;
-import java.util.HashMap;
 import java.util.HashSet;
-import java.util.LinkedHashMap;
 import java.util.List;
 import java.util.Map;
 import java.util.ResourceBundle;
@@ -60,20 +55,13 @@
 import javax.ws.rs.core.SecurityContext;
 import javax.ws.rs.core.UriInfo;
 import javax.ws.rs.ext.ContextResolver;
-import javax.ws.rs.ext.Providers;
+import javax.ws.rs.ext.MessageBodyWorkers;
 
 import org.apache.cxf.common.i18n.BundleUtils;
 import org.apache.cxf.common.logging.LogUtils;
 import org.apache.cxf.common.util.PrimitiveUtils;
-<<<<<<< HEAD
-import org.apache.cxf.helpers.CastUtils;
 import org.apache.cxf.jaxrs.ext.MessageContext;
 import org.apache.cxf.jaxrs.ext.ParameterHandler;
-import org.apache.cxf.jaxrs.impl.MetadataMap;
-=======
-import org.apache.cxf.jaxrs.ext.MessageContext;
-import org.apache.cxf.jaxrs.ext.ParameterHandler;
->>>>>>> 8568d21b
 import org.apache.cxf.jaxrs.impl.PathSegmentImpl;
 import org.apache.cxf.jaxrs.impl.tl.ThreadLocalContextResolver;
 import org.apache.cxf.jaxrs.impl.tl.ThreadLocalHttpHeaders;
@@ -88,11 +76,6 @@
 import org.apache.cxf.jaxrs.impl.tl.ThreadLocalServletContext;
 import org.apache.cxf.jaxrs.impl.tl.ThreadLocalUriInfo;
 import org.apache.cxf.jaxrs.model.AbstractResourceInfo;
-<<<<<<< HEAD
-import org.apache.cxf.jaxrs.model.Parameter;
-import org.apache.cxf.jaxrs.model.ParameterType;
-=======
->>>>>>> 8568d21b
 import org.apache.cxf.jaxrs.provider.ProviderFactory;
 import org.apache.cxf.message.Message;
 
@@ -105,35 +88,6 @@
         
     }
 
-<<<<<<< HEAD
-    public static boolean isConcreteClass(Class<?> cls) {
-        return !cls.isInterface() && !Modifier.isAbstract(cls.getModifiers());
-    }
-    
-    public static Type getSuperType(Class<?> serviceClass, TypeVariable var) {
-        
-        int pos = 0;
-        TypeVariable[] vars = var.getGenericDeclaration().getTypeParameters();
-        for (; pos < vars.length; pos++) {
-            if (vars[pos].getName().equals(var.getName())) {
-                break;
-            }
-        }
-        
-        Type genericSubtype = serviceClass.getGenericSuperclass();
-        if (genericSubtype == Object.class) {
-            Type[] genInterfaces = serviceClass.getGenericInterfaces();
-            for (Type t : genInterfaces) {
-                genericSubtype = t;
-                break;
-            }
-        }
-        return genericSubtype != Object.class ? InjectionUtils.getActualType(genericSubtype, pos)
-                                              : genericSubtype;
-    }
-    
-=======
->>>>>>> 8568d21b
     public static boolean invokeBooleanGetter(Object o, String name) {
         try {
             Method method = o.getClass().getMethod(name, new Class[]{});
@@ -179,77 +133,20 @@
         });
         
     }
-
-    @SuppressWarnings("unchecked")
-    public static Object extractFieldValue(final Field f, 
-                                        final Object o) {
-        return AccessController.doPrivileged(new PrivilegedAction() {
-            public Object run() {
-                f.setAccessible(true);
-                try {
-                    return f.get(o);
-                } catch (IllegalAccessException ex) {
-                    reportServerError("FIELD_ACCESS_FAILURE", 
-                                      f.getType().getName());
-                }
-                return null;
-            }
-        });
-    }
     
     public static Class<?> getActualType(Type genericType) {
         
-<<<<<<< HEAD
-        return getActualType(genericType, 0);
-    }
-    
-    public static Class<?> getActualType(Type genericType, int pos) {
-        
-=======
->>>>>>> 8568d21b
         if (genericType == null) {
             return null;
         }
         if (!ParameterizedType.class.isAssignableFrom(genericType.getClass())) {
             Class<?> cls =  (Class<?>)genericType;
-<<<<<<< HEAD
-            return cls.isArray() ? cls.getComponentType() : cls;
-        }
-        ParameterizedType paramType = (ParameterizedType)genericType;
-        Type[] types = paramType.getActualTypeArguments();
-        if (pos >= types.length) {
-            throw new RuntimeException("No type can be found at position " + pos);
-        }
-        Type t = types[pos];
-        return t instanceof Class ? (Class<?>)t : getActualType(t, pos);
-    }
-    
-    public static Class<?> getRawType(Type genericType) {
-        
-        if (genericType == null) {
-            return null;
-        } else if (genericType instanceof Class) {
-            return (Class) genericType;
-        } else if (genericType instanceof ParameterizedType) {
-            ParameterizedType paramType = (ParameterizedType)genericType;
-            Type t = paramType.getRawType();
-            if (t instanceof Class) {
-                return (Class)t;
-            }
-        }
-        // it might be a TypeVariable, or a GenericArray.
-        return null;
-    }
-    
-    
-=======
             return cls.isArray() ? cls.getComponentType() : null;
         }
         ParameterizedType paramType = (ParameterizedType)genericType;
         return (Class<?>)paramType.getActualTypeArguments()[0];
     }
     
->>>>>>> 8568d21b
     public static Type[] getActualTypes(Type genericType) {
         if (genericType == null 
             || !ParameterizedType.class.isAssignableFrom(genericType.getClass())) {
@@ -269,23 +166,7 @@
             reportServerError("METHOD_ACCESS_FAILURE", method.getName());
         } catch (Exception ex) {
             reportServerError("METHOD_INJECTION_FAILURE", method.getName());
-<<<<<<< HEAD
-        }
-    }
-
-    public static Object extractFromMethod(Object requestObject,
-                                           Method method) {
-        try {
-            Method methodToInvoke = checkProxy(method, requestObject);
-            return methodToInvoke.invoke(requestObject);
-        } catch (IllegalAccessException ex) {
-            reportServerError("METHOD_ACCESS_FAILURE", method.getName());
-        } catch (Exception ex) {
-            reportServerError("METHOD_INJECTION_FAILURE", method.getName());
-=======
->>>>>>> 8568d21b
-        }
-        return null;
+        }
     }
     
     public static Object handleParameter(String value, 
@@ -307,18 +188,7 @@
         }
         
         if (pClass.isPrimitive()) {
-            try {
-                return PrimitiveUtils.read(value, pClass);
-            } catch (NumberFormatException nfe) {
-                //
-                //  For a path parameter this is probably a 404,
-                //  for others a 400...
-                //
-                if (pType == ParameterType.PATH) {
-                    throw new WebApplicationException(nfe, Response.Status.NOT_FOUND);
-                }
-                throw new WebApplicationException(nfe, Response.Status.BAD_REQUEST);
-            }
+            return PrimitiveUtils.read(value, pClass);
         }
         // check constructors accepting a single String value
         try {
@@ -335,21 +205,6 @@
             throw new WebApplicationException(ex, HttpUtils.getParameterFailureStatus(pType));
         }
         
-<<<<<<< HEAD
-        Object result = null;
-        // check for valueOf(String) static methods
-        String[] methodNames = pClass.isEnum() 
-            ? new String[] {"fromString", "fromValue", "valueOf"} 
-            : new String[] {"valueOf", "fromString"};
-        for (String mName : methodNames) {   
-            result = evaluateFactoryMethod(value, pClass, pType, mName);
-            if (result != null) {
-                break;
-            }
-        }
-        
-        if (result == null && message != null) {
-=======
         // check for valueOf(String) static methods
         String[] methodNames = pClass.isEnum() 
             ? new String[] {"fromString", "valueOf"} 
@@ -360,7 +215,6 @@
         }
         
         if (message != null) {
->>>>>>> 8568d21b
             ParameterHandler<?> pm = ProviderFactory.getInstance(message)
                 .createParameterHandler(pClass);
             if (pm != null) {
@@ -411,11 +265,7 @@
     }
     
     public static Object handleBean(Class<?> paramType, MultivaluedMap<String, String> values,
-<<<<<<< HEAD
-                                    ParameterType pType, Message message, boolean decoded) {
-=======
                                     ParameterType pType, Message message) {
->>>>>>> 8568d21b
         Object bean = null;
         try {
             bean = paramType.newInstance();
@@ -425,104 +275,6 @@
             reportServerError("CLASS_INSTANTIATION_FAILURE", paramType.getName());
         }    
         
-<<<<<<< HEAD
-        Map<String, MultivaluedMap<String, String>> parsedValues =
-            new HashMap<String, MultivaluedMap<String, String>>();
-        for (Map.Entry<String, List<String>> entry : values.entrySet()) {
-            String memberKey = entry.getKey();
-            String beanKey = null;
-
-            int idx = memberKey.indexOf('.');
-            if (idx == -1) {
-                beanKey = "." + memberKey;
-            } else {
-                beanKey = memberKey.substring(0, idx);
-                memberKey = memberKey.substring(idx + 1);
-            }
-
-            MultivaluedMap<String, String> value = parsedValues.get(beanKey);
-            if (value == null) {
-                value = new MetadataMap<String, String>();
-                parsedValues.put(beanKey, value);
-            }
-            value.put(memberKey, entry.getValue());
-        }
-
-        if (parsedValues.size() > 0) {
-            for (Map.Entry<String, MultivaluedMap<String, String>> entry : parsedValues.entrySet()) {
-                String memberKey = entry.getKey();
-
-                boolean isbean = !memberKey.startsWith(".");
-                if (!isbean) {
-                    memberKey = memberKey.substring(1);
-                }
-
-                Object setter = null;
-                Object getter = null;
-                for (Method m : paramType.getMethods()) {
-                    if (m.getName().equalsIgnoreCase("set" + memberKey)
-                        && m.getParameterTypes().length == 1) {
-                        setter = m;
-                    } else if (m.getName().equalsIgnoreCase("get" + memberKey)
-                        && m.getReturnType() != Void.TYPE) {
-                        getter = m;
-                    }
-                    if (setter != null && getter != null) {
-                        break;
-                    }
-                }
-                if (setter == null) {
-                    for (Field f : paramType.getFields()) {
-                        if (f.getName().equalsIgnoreCase(memberKey)) {
-                            setter = f;
-                            getter = f;
-                            break;
-                        }
-                    }
-                }
-
-                if (setter != null && getter != null) {
-                    Class<?> type = null;
-                    Type genericType = null;
-                    Object paramValue = null;
-                    if (setter instanceof Method) {
-                        type = Method.class.cast(setter).getParameterTypes()[0];
-                        genericType = Method.class.cast(setter).getGenericParameterTypes()[0];
-                        paramValue = InjectionUtils.extractFromMethod(bean, (Method) getter);
-                    } else {
-                        type = Field.class.cast(setter).getType();
-                        genericType = Field.class.cast(setter).getGenericType();
-                        paramValue = InjectionUtils.extractFieldValue((Field) getter, bean);
-                    }
-
-                    List<MultivaluedMap<String, String>> processedValuesList =
-                        processValues(type, genericType, entry.getValue(), isbean);
-
-                    for (MultivaluedMap<String, String> processedValues : processedValuesList) {
-                        if (InjectionUtils.isSupportedCollectionOrArray(type)) {
-                            Object appendValue = InjectionUtils.injectIntoCollectionOrArray(type,
-                                                            genericType, processedValues,
-                                                            isbean, true,
-                                                            pType, message);
-                            paramValue = InjectionUtils.mergeCollectionsOrArrays(paramValue, appendValue,
-                                                            genericType);
-                        } else if (isbean) {
-                            paramValue = InjectionUtils.handleBean(type, processedValues,
-                                                            pType, message, decoded);
-                        } else {
-                            String value = decodeValue(processedValues.values().iterator().next().get(0),
-                                                       decoded, pType);
-                            paramValue = InjectionUtils.handleParameter(value, type, pType, message);
-                        }
-
-                        if (paramValue != null) {
-                            if (setter instanceof Method) {
-                                InjectionUtils.injectThroughMethod(bean, (Method) setter, paramValue);
-                            } else {
-                                InjectionUtils.injectFieldValue((Field) setter, bean, paramValue);
-                            }
-                        }
-=======
         for (Map.Entry<String, List<String>> entry : values.entrySet()) {
             boolean injected = false;
             for (Method m : paramType.getMethods()) {
@@ -548,7 +300,6 @@
                     if (paramValue != null) {
                         injectFieldValue(f, bean, paramValue);
                         break;
->>>>>>> 8568d21b
                     }
                 }
             }
@@ -556,138 +307,8 @@
         
         return bean;
     }
-
-    private static List<MultivaluedMap<String, String>> processValues(Class<?> type, Type genericType,
-                                        MultivaluedMap<String, String> values,
-                                        boolean isbean) {
-        List<MultivaluedMap<String, String>> valuesList =
-            new ArrayList<MultivaluedMap<String, String>>();
-
-        if (isbean && InjectionUtils.isSupportedCollectionOrArray(type)) {
-            Class<?> realType = InjectionUtils.getActualType(genericType);
-            for (Map.Entry<String, List<String>> entry : values.entrySet()) {
-                String memberKey = entry.getKey();
-                Class<?> memberType = null;
-
-                for (Method m : realType.getMethods()) {
-                    if (m.getName().equalsIgnoreCase("set" + memberKey)
-                        && m.getParameterTypes().length == 1) {
-                        memberType = m.getParameterTypes()[0];
-                        break;
-                    }
-                }
-                if (memberType == null) {
-                    for (Field f : realType.getFields()) {
-                        if (f.getName().equalsIgnoreCase(memberKey)) {
-                            memberType = f.getType();
-                            break;
-                        }
-                    }
-                }
-
-                // Strip values tied to collection/array fields from beans that are within
-                // collection/array themselves, the only way to support this would be to have
-                // an indexing syntax for nested beans, perhaps like this:
-                //    a(0).b=1&a(0).b=2&a(1).b=3&a(1).b=4
-                // For now though we simply don't support this capability. To illustrate, the 'c'
-                // param is dropped from this multivaluedmap example since it is a list:
-                //    {c=[71, 81, 91, 72, 82, 92], a=[C1, C2], b=[790, 791]}
-                if (memberType != null && InjectionUtils.isSupportedCollectionOrArray(memberType)) {
-                    continue;
-                }
-
-                // Split multivaluedmap value list contents into separate multivaluedmap instances
-                // whose list contents are only 1 level deep, for example: 
-                //    {a=[C1, C2], b=[790, 791]}
-                // becomes these 2 separate multivaluedmap instances:
-                //    {a=[C1], b=[790]} and {a=[C2], b=[791]}
-                int idx = 0;
-                for (String value : entry.getValue()) {
-                    MultivaluedMap<String, String> splitValues =
-                        (idx < valuesList.size()) ? valuesList.get(idx) : null;
-                    if (splitValues == null) {
-                        splitValues = new MetadataMap<String, String>();
-                        valuesList.add(splitValues);
-                    }
-                    splitValues.add(memberKey, value);
-                    idx++;
-                }
-            }
-        } else {
-            valuesList.add(values);
-        }
-
-        return valuesList;
-    }
-
-    public static boolean isSupportedCollectionOrArray(Class<?> type) {
-        return Collection.class.isAssignableFrom(type) || type.isArray();
-    }
-
+    
     @SuppressWarnings("unchecked")
-<<<<<<< HEAD
-    private static Object mergeCollectionsOrArrays(Object first, Object second, Type genericType) {
-        if (first == null) {
-            return second;
-        } else if (first instanceof Collection) {
-            Collection.class.cast(first).addAll((Collection) second);
-            return first;
-        } else {
-            int firstLen = Array.getLength(first);
-            int secondLen = Array.getLength(second);
-            Object mergedArray = Array.newInstance(InjectionUtils.getActualType(genericType),
-                                                    firstLen + secondLen);
-            System.arraycopy(first, 0, mergedArray, 0, firstLen);
-            System.arraycopy(second, 0, mergedArray, firstLen, secondLen);
-            return mergedArray;
-        }
-    }
-
-    
-    static Class<?> getCollectionType(Class<?> rawType) {
-        Class<?> type = null;
-        if (SortedSet.class.isAssignableFrom(rawType)) {
-            type = TreeSet.class;
-        } else if (Set.class.isAssignableFrom(rawType)) {
-            type = HashSet.class;
-        } else if (Collection.class.isAssignableFrom(rawType)) {
-            type = ArrayList.class;
-        }
-        return type;
-        
-    }
-    
-    private static Object injectIntoCollectionOrArray(Class<?> rawType, Type genericType,
-                                        MultivaluedMap<String, String> values,
-                                        boolean isbean, boolean decoded,
-                                        ParameterType pathParam, Message message) {
-        Class<?> type = getCollectionType(rawType);
-
-        Class<?> realType = InjectionUtils.getActualType(genericType);
-        
-        Object theValues = null;
-        if (type != null) {
-            try {
-                theValues = type.newInstance();
-            } catch (IllegalAccessException ex) {
-                reportServerError("CLASS_ACCESS_FAILURE", type.getName());
-            } catch (Exception ex) {
-                reportServerError("CLASS_INSTANTIATION_FAILURE", type.getName());
-            }
-        } else {
-            theValues = Array.newInstance(realType, isbean ? 1 : values.values().iterator().next().size());
-        }
-        if (isbean) {
-            Object o = InjectionUtils.handleBean(realType, values, pathParam, message, decoded);
-            addToCollectionValues(theValues, o, 0);
-        } else {
-            List<String> valuesList = values.values().iterator().next();
-            valuesList = checkPathSegment(valuesList, realType, pathParam);
-            for (int ind = 0; ind < valuesList.size(); ind++) {
-                String value = decodeValue(valuesList.get(ind), decoded, pathParam);
-                Object o = InjectionUtils.handleParameter(value, realType, pathParam, message);
-                addToCollectionValues(theValues, o, ind);
-=======
     public static Object injectIntoList(Type genericType, List<String> values,
                                         boolean decoded, ParameterType pathParam, Message message) {
         Class<?> realType = InjectionUtils.getActualType(genericType);
@@ -699,40 +320,11 @@
             Object o = InjectionUtils.handleParameter(value, realType, pathParam, message);
             if (o != null) {
                 theValues.add(o);
->>>>>>> 8568d21b
             }
         }
         return theValues;
     }
     
-<<<<<<< HEAD
-    @SuppressWarnings("unchecked")
-    private static void addToCollectionValues(Object theValues, Object o, int index) {
-        if (o != null) {
-            if (theValues instanceof Collection) {
-                Collection.class.cast(theValues).add(o);
-            } else {
-                ((Object[]) theValues)[index] = o;
-            }
-        }
-    }
-    
-    private static List<String> checkPathSegment(List<String> values, Class<?> type, 
-                                                 ParameterType pathParam) {
-        if (pathParam != ParameterType.PATH || !PathSegment.class.isAssignableFrom(type)) {
-            return values;
-        }
-        List<String> newValues = new ArrayList<String>();
-        for (String v : values) {
-            String[] segments = v.split("/");
-            for (String s : segments) {
-                if (s.length() != 0) {
-                    newValues.add(s);
-                }
-            }
-            if (v.endsWith("/")) {
-                newValues.add("");
-=======
     public static Object injectIntoArray(Type genericType, List<String> values,
                                          boolean decoded, ParameterType pathParam, Message message) {
         Class<?> realType = InjectionUtils.getActualType(genericType);
@@ -764,10 +356,9 @@
             Object o = InjectionUtils.handleParameter(value, realType, pathParam, message);
             if (o != null) {
                 theValues.add(o);
->>>>>>> 8568d21b
-            }
-        }
-        return newValues;
+            }
+        }
+        return theValues;
     }
     
     private static List<String> checkPathSegment(List<String> values, Class<?> type, 
@@ -812,13 +403,6 @@
         }
 
         Object value = null;
-<<<<<<< HEAD
-        if (InjectionUtils.isSupportedCollectionOrArray(paramType)) {
-            MultivaluedMap<String, String> paramValuesMap = new MetadataMap<String, String>();
-            paramValuesMap.put("", paramValues);
-            value = InjectionUtils.injectIntoCollectionOrArray(paramType, genericType, paramValuesMap,
-                                                false, decoded, pathParam, message);
-=======
         if (List.class.isAssignableFrom(paramType)) {
             value = InjectionUtils.injectIntoList(genericType, paramValues, decoded, pathParam,
                                                  message);
@@ -830,7 +414,6 @@
                                                 message);
         } else if (paramType.isArray()) {
             value = InjectionUtils.injectIntoArray(genericType, paramValues, decoded, pathParam, message);
->>>>>>> 8568d21b
         } else {
             String result = null;
             if (paramValues.size() > 0) {
@@ -858,11 +441,7 @@
             proxy = new ThreadLocalContextResolver();
         } else if (Request.class.isAssignableFrom(type)) {
             proxy = new ThreadLocalRequest();
-<<<<<<< HEAD
-        }  else if (Providers.class.isAssignableFrom(type)) {
-=======
         }  else if (MessageBodyWorkers.class.isAssignableFrom(type)) {
->>>>>>> 8568d21b
             proxy = new ThreadLocalProviders();
         } else if (HttpServletRequest.class.isAssignableFrom(type)) {
             proxy = new ThreadLocalHttpServletRequest();
@@ -959,64 +538,6 @@
         }
     }
     
-<<<<<<< HEAD
-    public static MultivaluedMap<String, Object> extractValuesFromBean(Object bean, String baseName) {
-        MultivaluedMap<String, Object> values = new MetadataMap<String, Object>();
-        fillInValuesFromBean(bean, baseName, values);
-        return values;
-    }
-    
-    public static void fillInValuesFromBean(Object bean, String baseName, 
-                                            MultivaluedMap<String, Object> values) {
-        for (Method m : bean.getClass().getMethods()) {
-            if (m.getName().startsWith("get") && m.getParameterTypes().length == 0 
-                && m.getName().length() > 3) {
-                String propertyName = m.getName().substring(3).toLowerCase();
-                if (baseName.contains(propertyName) || "class".equals(propertyName)) {
-                    continue;
-                }
-                if (!"".equals(baseName)) {
-                    propertyName = baseName + "." + propertyName;
-                }
-                
-                Object value = extractFromMethod(bean, m);
-                if (isPrimitive(value.getClass())) {
-                    values.putSingle(propertyName, value);
-                } else if (isSupportedCollectionOrArray(value.getClass())) {
-                    // ignoring arrrays for a moment
-                    List<Object> theValues = null;
-                    if (value.getClass().isArray()) {
-                        theValues = Arrays.asList(value);
-                    } else {
-                        theValues = CastUtils.cast((List<?>)value);
-                    }
-                    values.put(propertyName, theValues);
-                } else {
-                    fillInValuesFromBean(value, propertyName, values);
-                }
-            }
-        }
-    }
-    
-    public static Map<Parameter, Class<?>> getParametersFromBeanClass(Class<?> beanClass, 
-                                                                      ParameterType type) {
-        Map<Parameter, Class<?>> params = new LinkedHashMap<Parameter, Class<?>>();
-        for (Method m : beanClass.getMethods()) {
-            if (m.getName().startsWith("get") && m.getParameterTypes().length == 0 
-                && m.getName().length() > 3) {
-                String propertyName = m.getName().substring(3).toLowerCase();
-                if ("class".equals(propertyName)) {
-                    continue;
-                }
-                params.put(new Parameter(type, propertyName), m.getReturnType());
-            }
-        }
-        return params;
-    }
-    
-    
-=======
->>>>>>> 8568d21b
     public static boolean isPrimitive(Class<?> type) {
         return type.isPrimitive() 
             || Number.class.isAssignableFrom(type)
@@ -1034,24 +555,4 @@
             return HttpUtils.urlDecode(value);
         }
     }
-<<<<<<< HEAD
-    
-    public static void invokeLifeCycleMethod(Object instance, Method method) {
-        if (method != null) {
-            method = InjectionUtils.checkProxy(method, instance);
-            try {
-                method.invoke(instance, new Object[]{});
-            } catch (InvocationTargetException ex) {
-                String msg = "Method " + method.getName() + " can not be invoked"
-                    + " due to InvocationTargetException";
-                throw new WebApplicationException(Response.serverError().entity(msg).build());
-            } catch (IllegalAccessException ex) {
-                String msg = "Method " + method.getName() + " can not be invoked"
-                    + " due to IllegalAccessException";
-                throw new WebApplicationException(Response.serverError().entity(msg).build());
-            } 
-        }
-    }
-=======
->>>>>>> 8568d21b
 }