--- conflicted
+++ resolved
@@ -30,9 +30,4 @@
   without the JAX-WS service factory bean.
 INTRACTABLE_PART= Message part {0} of Message {1} cannot be processed. This can be caused by the use of JAX-WS-specific types \
  without the JAX-WS service factory bean.
-<<<<<<< HEAD
-JAXWS_ANNOTATION_FOUND=A JAX-WS Annotation was found on {0} while using the Simple frontend.  For better results, use the JAX-WS frontend.
-XSD_VALIDATION_ERROR= Error in W3C XML Schema associated with service: {0}
-=======
-JAXWS_ANNOTATION_FOUND=A JAX-WS Annotation was found on {0} while using the Simple frontend.  For better results, use the JAX-WS frontend.
->>>>>>> 8568d21b
+JAXWS_ANNOTATION_FOUND=A JAX-WS Annotation was found on {0} while using the Simple frontend.  For better results, use the JAX-WS frontend.