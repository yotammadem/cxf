--- conflicted
+++ resolved
@@ -29,7 +29,6 @@
 
 import org.w3c.dom.Element;
 import org.apache.cxf.binding.soap.SoapMessage;
-import org.apache.cxf.common.classloader.ClassLoaderUtils;
 import org.apache.cxf.common.util.StringUtils;
 import org.apache.cxf.headers.Header;
 import org.apache.cxf.helpers.CastUtils;
@@ -192,25 +191,10 @@
         boolean allowNoPassword = isAllowNoPassword(message.get(AssertionInfoMap.class));
         UsernameTokenProcessor p = new UsernameTokenProcessor();
         WSDocInfo wsDocInfo = new WSDocInfo(tokenElement.getOwnerDocument());
-<<<<<<< HEAD
-        RequestData data = new RequestData() {
-            public CallbackHandler getCallbackHandler() {
-                return getCallback(message);
-            }
-            public Validator getValidator(QName qName) throws WSSecurityException {
-                Object validator = loadValidator(SecurityConstants.USERNAME_TOKEN_VALIDATOR, message);
-                if (validator == null) {
-                    return super.getValidator(qName);
-                }
-                return (Validator)validator;
-            }
-        };
-=======
         
         RequestData data = new CXFRequestData();
         data.setCallbackHandler(getCallback(message));
         data.setMsgContext(message);
->>>>>>> fc78cd31
 
         // Configure replay caching
         ReplayCache nonceCache = 
@@ -235,31 +219,6 @@
         }
     }
     
-    private Validator loadValidator(String validatorKey, SoapMessage message) throws WSSecurityException {
-        Object o = message.getContextualProperty(validatorKey);
-        if (o == null) {
-            return null;
-        }
-        try {
-            if (o instanceof Validator) {
-                return (Validator)o;
-            } else if (o instanceof Class) {
-                return (Validator)((Class<?>)o).newInstance();
-            } else if (o instanceof String) {
-                return (Validator)ClassLoaderUtils.loadClass(o.toString(),
-                                                             UsernameTokenInterceptor.class)
-                                                             .newInstance();
-            } else {
-                throw new WSSecurityException(WSSecurityException.ErrorCode.FAILURE, 
-                                                  "Cannot load Validator: " + o);
-            }
-        } catch (RuntimeException t) {
-            throw t;
-        } catch (Exception ex) {
-            throw new WSSecurityException(WSSecurityException.ErrorCode.FAILURE, ex);
-        }
-    }
-
     protected UsernameTokenPrincipal parseTokenAndCreatePrincipal(Element tokenElement, boolean bspCompliant) 
         throws WSSecurityException, Base64DecodingException {
         BSPEnforcer bspEnforcer = new BSPEnforcer(!bspCompliant);
