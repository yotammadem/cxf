/**
 * Licensed to the Apache Software Foundation (ASF) under one
 * or more contributor license agreements. See the NOTICE file
 * distributed with this work for additional information
 * regarding copyright ownership. The ASF licenses this file
 * to you under the Apache License, Version 2.0 (the
 * "License"); you may not use this file except in compliance
 * with the License. You may obtain a copy of the License at
 *
 * http://www.apache.org/licenses/LICENSE-2.0
 *
 * Unless required by applicable law or agreed to in writing,
 * software distributed under the License is distributed on an
 * "AS IS" BASIS, WITHOUT WARRANTIES OR CONDITIONS OF ANY
 * KIND, either express or implied. See the License for the
 * specific language governing permissions and limitations
 * under the License.
 */

package org.apache.cxf.transport;

import java.util.Map;

import java.util.ResourceBundle;
import java.util.Set;
import java.util.concurrent.ConcurrentHashMap;
import java.util.concurrent.CopyOnWriteArraySet;

import javax.annotation.PreDestroy;
import javax.annotation.Resource;

import org.apache.cxf.Bus;
import org.apache.cxf.BusException;
import org.apache.cxf.bus.extension.DeferredMap;
import org.apache.cxf.common.i18n.BundleUtils;
import org.apache.cxf.common.i18n.Message;
import org.apache.cxf.common.injection.NoJSR250Annotations;
import org.apache.cxf.configuration.spring.MapProvider;

@NoJSR250Annotations(unlessNull = "bus")
public final class ConduitInitiatorManagerImpl implements ConduitInitiatorManager {

    private static final ResourceBundle BUNDLE = BundleUtils.getBundle(ConduitInitiatorManager.class);

    Map<String, ConduitInitiator> conduitInitiators;
    Set<String> failed = new CopyOnWriteArraySet<String>();
    Set<String> loaded = new CopyOnWriteArraySet<String>();

    private Bus bus;
    public ConduitInitiatorManagerImpl() {
        conduitInitiators = new ConcurrentHashMap<String, ConduitInitiator>();
    }
    public ConduitInitiatorManagerImpl(Bus b) {
        conduitInitiators = new ConcurrentHashMap<String, ConduitInitiator>();
        setBus(b);
    }
    

    public ConduitInitiatorManagerImpl(MapProvider<String, ConduitInitiator> conduitInitiators) {
        this.conduitInitiators = conduitInitiators.createMap();
    }
    public ConduitInitiatorManagerImpl(MapProvider<String, ConduitInitiator> conduitInitiators,
                                       Bus b) {
        this.conduitInitiators = conduitInitiators.createMap();
        setBus(b);
    }

    public ConduitInitiatorManagerImpl(Map<String, ConduitInitiator> conduitInitiators) {
        this.conduitInitiators = conduitInitiators;
    }
    public ConduitInitiatorManagerImpl(Map<String, ConduitInitiator> conduitInitiators, Bus b) {
        this.conduitInitiators = conduitInitiators;
        setBus(b);
    }
    
    /**
     * Spring is slow to resolve constructors. This accessor allows
     * for initialization via a property.
     * @param mapProvider
     */
    public void setMapProvider(MapProvider<String, ConduitInitiator> mapProvider) {
        this.conduitInitiators = mapProvider.createMap();
    }
    
    @Resource
    public void setBus(Bus b) {
        bus = b;
        if (null != bus) {
            bus.setExtension(this, ConduitInitiatorManager.class);
        }
    }

    /*
     * (non-Javadoc)
     * 
     * @see org.apache.cxf.bus.ConduitInitiatorManager#registerConduitInitiator(java.lang.String,
     *      org.apache.cxf.transports.ConduitInitiator)
     */
    public void registerConduitInitiator(String namespace, ConduitInitiator factory) {
        conduitInitiators.put(namespace, factory);
    }

    /*
     * (non-Javadoc)
     * 
     * @see org.apache.cxf.bus.ConduitInitiatorManager#deregisterConduitInitiator(java.lang.String)
     */
    public void deregisterConduitInitiator(String namespace) {
        conduitInitiators.remove(namespace);
    }

    /*
     * (non-Javadoc)
     * 
     * @see org.apache.cxf.bus.ConduitInitiatorManager#ConduitInitiator(java.lang.String)
     */
    /**
     * Returns the conduit initiator for the given namespace, constructing it
     * (and storing in the cache for future reference) if necessary, using its
     * list of factory classname to namespace mappings.
     * 
     * @param namespace the namespace.
     */
    public ConduitInitiator getConduitInitiator(String namespace) throws BusException {
        ConduitInitiator factory = conduitInitiators.get(namespace);
        if (factory == null && !failed.contains(namespace)) {
            factory = new TransportFinder<ConduitInitiator>(bus,
                    conduitInitiators,
                    loaded,
                    ConduitInitiator.class)
                .findTransportForNamespace(namespace);
        }
        if (factory == null) {
            failed.add(namespace);
            throw new BusException(new Message("NO_CONDUIT_INITIATOR", BUNDLE, namespace));
        }
        return factory;
    }

    @PreDestroy
    public void shutdown() {
        // nothing to do
    }

    public ConduitInitiator getConduitInitiatorForUri(String uri) {
<<<<<<< HEAD
        ConduitInitiator factory = new TransportFinder<ConduitInitiator>(bus,
            conduitInitiators,
            loaded,
            ConduitInitiator.class).findTransportForURI(uri);
        
        //looks like we'll need to undefer everything so we can try again.
        if (factory == null && conduitInitiators instanceof DeferredMap) {
=======
        for (ConduitInitiator ci : conduitInitiators.values()) {
            for (String prefix : ci.getUriPrefixes()) {
                if (uri.startsWith(prefix)) {
                    return ci;
                }
            }
        }
        //looks like we'll need to undefer everything so we can try again.
        if (conduitInitiators instanceof DeferredMap) {
>>>>>>> 8568d21b
            ((DeferredMap)conduitInitiators).undefer();
            for (ConduitInitiator df : conduitInitiators.values()) {
                for (String prefix : df.getUriPrefixes()) {
                    if (uri.startsWith(prefix)) {
                        return df;
                    }
                }
            }
        }
<<<<<<< HEAD
        return factory;
=======
        return null;
>>>>>>> 8568d21b
    }
}<|MERGE_RESOLUTION|>--- conflicted
+++ resolved
@@ -20,12 +20,10 @@
 package org.apache.cxf.transport;
 
 import java.util.Map;
+import java.util.ResourceBundle;
+import java.util.concurrent.ConcurrentHashMap;
 
-import java.util.ResourceBundle;
-import java.util.Set;
-import java.util.concurrent.ConcurrentHashMap;
-import java.util.concurrent.CopyOnWriteArraySet;
-
+import javax.annotation.PostConstruct;
 import javax.annotation.PreDestroy;
 import javax.annotation.Resource;
 
@@ -34,43 +32,26 @@
 import org.apache.cxf.bus.extension.DeferredMap;
 import org.apache.cxf.common.i18n.BundleUtils;
 import org.apache.cxf.common.i18n.Message;
-import org.apache.cxf.common.injection.NoJSR250Annotations;
 import org.apache.cxf.configuration.spring.MapProvider;
 
-@NoJSR250Annotations(unlessNull = "bus")
 public final class ConduitInitiatorManagerImpl implements ConduitInitiatorManager {
 
     private static final ResourceBundle BUNDLE = BundleUtils.getBundle(ConduitInitiatorManager.class);
 
     Map<String, ConduitInitiator> conduitInitiators;
-    Set<String> failed = new CopyOnWriteArraySet<String>();
-    Set<String> loaded = new CopyOnWriteArraySet<String>();
-
+    
     private Bus bus;
     public ConduitInitiatorManagerImpl() {
         conduitInitiators = new ConcurrentHashMap<String, ConduitInitiator>();
-    }
-    public ConduitInitiatorManagerImpl(Bus b) {
-        conduitInitiators = new ConcurrentHashMap<String, ConduitInitiator>();
-        setBus(b);
     }
     
 
     public ConduitInitiatorManagerImpl(MapProvider<String, ConduitInitiator> conduitInitiators) {
         this.conduitInitiators = conduitInitiators.createMap();
     }
-    public ConduitInitiatorManagerImpl(MapProvider<String, ConduitInitiator> conduitInitiators,
-                                       Bus b) {
-        this.conduitInitiators = conduitInitiators.createMap();
-        setBus(b);
-    }
 
     public ConduitInitiatorManagerImpl(Map<String, ConduitInitiator> conduitInitiators) {
         this.conduitInitiators = conduitInitiators;
-    }
-    public ConduitInitiatorManagerImpl(Map<String, ConduitInitiator> conduitInitiators, Bus b) {
-        this.conduitInitiators = conduitInitiators;
-        setBus(b);
     }
     
     /**
@@ -85,6 +66,10 @@
     @Resource
     public void setBus(Bus b) {
         bus = b;
+    }
+    
+    @PostConstruct
+    public void register() {
         if (null != bus) {
             bus.setExtension(this, ConduitInitiatorManager.class);
         }
@@ -123,15 +108,7 @@
      */
     public ConduitInitiator getConduitInitiator(String namespace) throws BusException {
         ConduitInitiator factory = conduitInitiators.get(namespace);
-        if (factory == null && !failed.contains(namespace)) {
-            factory = new TransportFinder<ConduitInitiator>(bus,
-                    conduitInitiators,
-                    loaded,
-                    ConduitInitiator.class)
-                .findTransportForNamespace(namespace);
-        }
-        if (factory == null) {
-            failed.add(namespace);
+        if (null == factory) {
             throw new BusException(new Message("NO_CONDUIT_INITIATOR", BUNDLE, namespace));
         }
         return factory;
@@ -143,15 +120,6 @@
     }
 
     public ConduitInitiator getConduitInitiatorForUri(String uri) {
-<<<<<<< HEAD
-        ConduitInitiator factory = new TransportFinder<ConduitInitiator>(bus,
-            conduitInitiators,
-            loaded,
-            ConduitInitiator.class).findTransportForURI(uri);
-        
-        //looks like we'll need to undefer everything so we can try again.
-        if (factory == null && conduitInitiators instanceof DeferredMap) {
-=======
         for (ConduitInitiator ci : conduitInitiators.values()) {
             for (String prefix : ci.getUriPrefixes()) {
                 if (uri.startsWith(prefix)) {
@@ -161,7 +129,6 @@
         }
         //looks like we'll need to undefer everything so we can try again.
         if (conduitInitiators instanceof DeferredMap) {
->>>>>>> 8568d21b
             ((DeferredMap)conduitInitiators).undefer();
             for (ConduitInitiator df : conduitInitiators.values()) {
                 for (String prefix : df.getUriPrefixes()) {
@@ -171,10 +138,7 @@
                 }
             }
         }
-<<<<<<< HEAD
-        return factory;
-=======
         return null;
->>>>>>> 8568d21b
     }
+    
 }