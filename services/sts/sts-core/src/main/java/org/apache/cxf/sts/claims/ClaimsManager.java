--- conflicted
+++ resolved
@@ -20,12 +20,12 @@
 package org.apache.cxf.sts.claims;
 
 import java.net.URI;
+import java.security.Principal;
 import java.util.ArrayList;
 import java.util.List;
 import java.util.logging.Logger;
 
-import org.apache.cxf.common.logging.LogUtils;
-import org.apache.cxf.ws.security.sts.provider.STSException;
+import javax.xml.ws.WebServiceContext;
 
 import org.apache.cxf.common.logging.LogUtils;
 import org.apache.cxf.ws.security.sts.provider.STSException;
@@ -58,26 +58,20 @@
             }
         }
     }
-<<<<<<< HEAD
-    
-    public ClaimCollection retrieveClaimValues(RequestClaimCollection claims, ClaimsParameters parameters) {
-=======
 
     @Deprecated
     public ClaimCollection retrieveClaimValues(
             Principal principal, RequestClaimCollection claims, WebServiceContext context, String realm) {
->>>>>>> 2fe1624a
         if (claimHandlers != null && claimHandlers.size() > 0 && claims != null && claims.size() > 0) {
             ClaimCollection returnCollection = new ClaimCollection();
             for (ClaimsHandler handler : claimHandlers) {
-                ClaimCollection claimCollection = handler.retrieveClaimValues(claims, parameters);
+                ClaimCollection claimCollection = handler.retrieveClaimValues(
+                        principal, claims, context, realm);
                 if (claimCollection != null && claimCollection.size() != 0) {
                     returnCollection.addAll(claimCollection);
                 }
             }
             validateClaimValues(claims, returnCollection);
-<<<<<<< HEAD
-=======
             return returnCollection;
         }
         return null;
@@ -93,7 +87,6 @@
                 }
             }
             validateClaimValues(claims, returnCollection);
->>>>>>> 2fe1624a
             return returnCollection;
         }
         return null;
