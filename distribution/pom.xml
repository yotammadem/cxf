--- conflicted
+++ resolved
@@ -22,21 +22,13 @@
     <artifactId>apache-cxf</artifactId>
     <packaging>pom</packaging>
     <name>Apache CXF Distribution</name>
-<<<<<<< HEAD
-    <version>2.3.0-SNAPSHOT</version>
-=======
     <version>2.1.7</version>
->>>>>>> 8568d21b
     <url>http://cxf.apache.org</url>
 
     <parent>
         <groupId>org.apache.cxf</groupId>
         <artifactId>cxf-parent</artifactId>
-<<<<<<< HEAD
-        <version>2.3.0-SNAPSHOT</version>
-=======
         <version>2.1.7</version>
->>>>>>> 8568d21b
         <relativePath>../parent</relativePath>
     </parent>
 
@@ -126,14 +118,6 @@
             <artifactId>cxf-xjc-bug671</artifactId>
             <version>${pom.version}</version>
         </dependency>
-<<<<<<< HEAD
-        <dependency>
-            <groupId>${pom.groupId}.xjcplugins</groupId>
-            <artifactId>cxf-xjc-boolean</artifactId>
-            <version>${pom.version}</version>
-        </dependency>
-=======
->>>>>>> 8568d21b
         <dependency>
             <groupId>${pom.groupId}</groupId>
             <artifactId>cxf-api</artifactId>
@@ -161,11 +145,6 @@
         <dependency>
             <groupId>${pom.groupId}</groupId>
             <artifactId>cxf-rt-transports-http</artifactId>
-            <version>${pom.version}</version>
-        </dependency>
-        <dependency>
-            <groupId>${pom.groupId}</groupId>
-            <artifactId>cxf-rt-transports-http-osgi</artifactId>
             <version>${pom.version}</version>
         </dependency>
         <dependency>
@@ -284,13 +263,10 @@
             <groupId>${pom.groupId}</groupId>
             <artifactId>cxf-bundle</artifactId>
             <version>${pom.version}</version>
-<<<<<<< HEAD
-=======
         </dependency>
         <dependency>
             <groupId>commons-httpclient</groupId>
             <artifactId>commons-httpclient</artifactId>
->>>>>>> 8568d21b
         </dependency>
         <dependency>
             <groupId>commons-logging</groupId>
@@ -348,42 +324,32 @@
                             <goal>copy</goal>
                         </goals>
                         <configuration>
+                            <outputDirectory>${project.build.directory}/additional-libs</outputDirectory>
                             <artifactItems>
                                 <artifactItem>
                                     <groupId>${pom.groupId}</groupId>
                                     <artifactId>cxf-integration-jbi</artifactId>
                                     <version>${pom.version}</version>
-                                    <outputDirectory>${project.build.directory}/additional-libs</outputDirectory>
                                 </artifactItem>
                                 <artifactItem>
                                     <groupId>${pom.groupId}</groupId>
                                     <artifactId>cxf-integration-jca</artifactId>
                                     <version>${pom.version}</version>
-                                    <outputDirectory>${project.build.directory}/additional-libs</outputDirectory>
                                 </artifactItem>
                                 <artifactItem>
                                     <groupId>${pom.groupId}</groupId>
                                     <artifactId>cxf-rt-bindings-jbi</artifactId>
                                     <version>${pom.version}</version>
-                                    <outputDirectory>${project.build.directory}/additional-libs</outputDirectory>
                                 </artifactItem>
                                 <artifactItem>
                                     <groupId>${pom.groupId}</groupId>
                                     <artifactId>cxf-rt-transports-jbi</artifactId>
                                     <version>${pom.version}</version>
-                                    <outputDirectory>${project.build.directory}/additional-libs</outputDirectory>
-                                </artifactItem>
-                                <artifactItem>
-                                    <groupId>junit</groupId>
-                                    <artifactId>junit</artifactId>
-                                    <version>4.4</version>
-                                    <outputDirectory>${project.build.directory}/sample-libs</outputDirectory>
-                                </artifactItem>
-                                <artifactItem>
-                                    <groupId>commons-httpclient</groupId>
-                                    <artifactId>commons-httpclient</artifactId>
-                                    <version>3.1</version>
-                                    <outputDirectory>${project.build.directory}/sample-libs</outputDirectory>
+                                </artifactItem>
+                                <artifactItem>
+                                    <groupId>${pom.groupId}</groupId>
+                                    <artifactId>cxf-anttasks</artifactId>
+                                    <version>${pom.version}</version>
                                 </artifactItem>
                             </artifactItems>
                         </configuration>
