--- conflicted
+++ resolved
@@ -25,8 +25,6 @@
 - XmlSchema.jar
 - wstx-asl.jar  [6] or another StAX implementation
 - wsdl4j.jar
-
-The following jars are required for XML catalog support:
 - xml-resolver.jar 
 
 For Java2WSDL and WSDL2Java:
@@ -51,7 +49,7 @@
 - spring-context.jar
 - spring-core.jar
 - spring.web.jar
-- FastInfoset.jar
+- FastInfoset-1.2.2.jar
 
 For JMS transport:
 - geronimo-jms_1.1_spec.jar (Or the Sun equivalent)
@@ -64,16 +62,13 @@
 For standalone HTTP support:
 - geronimo-servlet.jar (Or the Sun equivalent)
 - jetty.jar
+- jetty-sslengine.jar
 - jetty-util.jar
 - sl4j.jar & sl4j-jdk14.jar (optional - but improves logging)
  
 For Aegis support:
-<<<<<<< HEAD
-- jdom.jar (optional, if you want to map xsd:anyType to JDOM)
-=======
 - jaxen.jar
 - jdom.jar
->>>>>>> 8568d21b
 
 For WS-Security support:
 - bcprov-jdk15.jar
@@ -92,12 +87,5 @@
 - jsr311-api.jar
 - jettison.jar (Needed for JSON services only)
 
-<<<<<<< HEAD
-For JMS transport
-- geronimo-jms.jar (Or the Sun equivalent)
-- spring-jms.jar
-
-=======
->>>>>>> 8568d21b
 For CORBA support:
 - antlr.jar
