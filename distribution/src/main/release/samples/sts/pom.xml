<!--
  Licensed to the Apache Software Foundation (ASF) under one
  or more contributor license agreements. See the NOTICE file
  distributed with this work for additional information
  regarding copyright ownership. The ASF licenses this file
  to you under the Apache License, Version 2.0 (the
  "License"); you may not use this file except in compliance
  with the License. You may obtain a copy of the License at
 
  http://www.apache.org/licenses/LICENSE-2.0
 
  Unless required by applicable law or agreed to in writing,
  software distributed under the License is distributed on an
  "AS IS" BASIS, WITHOUT WARRANTIES OR CONDITIONS OF ANY
  KIND, either express or implied. See the License for the
  specific language governing permissions and limitations
  under the License.
-->
<project xmlns="http://maven.apache.org/POM/4.0.0" xmlns:xsi="http://www.w3.org/2001/XMLSchema-instance" xsi:schemaLocation="http://maven.apache.org/POM/4.0.0 http://maven.apache.org/maven-v4_0_0.xsd">
    <modelVersion>4.0.0</modelVersion>
    <groupId>org.apache.cxf.samples</groupId>
    <artifactId>sts</artifactId>
    <name>CXF STS Demo</name>
    <description>CXF STS Demo</description>
<<<<<<< HEAD
    <version>2.6.0-SNAPSHOT</version>
=======
    <version>2.5.2</version>
>>>>>>> 2fe1624a

    <parent>
        <groupId>org.apache.cxf.samples</groupId>
        <artifactId>cxf-samples</artifactId>
<<<<<<< HEAD
        <version>2.6.0-SNAPSHOT</version>
=======
        <version>2.5.2</version>
>>>>>>> 2fe1624a
        <relativePath>..</relativePath>
    </parent>

    <properties>
        <cxf.version>${project.version}</cxf.version>
    </properties>
    <build>
        <sourceDirectory>src</sourceDirectory>
        <plugins>
            <plugin>
                <artifactId>maven-compiler-plugin</artifactId>
                <configuration>
                    <source>1.5</source>
                    <target>1.5</target>
                </configuration>
            </plugin>
            <plugin>
                <groupId>org.apache.cxf</groupId>
                <artifactId>cxf-codegen-plugin</artifactId>
                <version>${project.version}</version>
                <executions>
                    <execution>
                        <id>generate-sources</id>
                        <phase>generate-sources</phase>
                        <configuration>
                            <wsdlOptions>
                                <wsdlOption>
                                    <wsdl>${basedir}/wsdl/hello_world.wsdl</wsdl>
                                </wsdlOption>
                                <wsdlOption>
                                    <wsdl>${basedir}/wsdl/ws-trust-1.4-service.wsdl</wsdl>
                                </wsdlOption>
                            </wsdlOptions>
                        </configuration>
                        <goals>
                            <goal>wsdl2java</goal>
                        </goals>
                    </execution>
                </executions>
            </plugin>
            <plugin>
                <artifactId>maven-antrun-plugin</artifactId>
                <executions>
                    <execution>
                        <id>copyxmlfiles</id>
                        <phase>generate-sources</phase>
                        <goals>
                            <goal>run</goal>
                        </goals>
                        <configuration>
                            <tasks>
                                <copy file="${basedir}/src/demo/wssec/sts/wssec-sts.xml" todir="${basedir}/target/classes/demo/wssec/sts" />
                                <copy file="${basedir}/src/demo/wssec/server/wssec-server.xml" todir="${basedir}/target/classes/demo/wssec/server" />
                                <copy file="${basedir}/src/demo/wssec/client/wssec-client.xml" todir="${basedir}/target/classes/demo/wssec/client" />
                                <copy todir="${basedir}/target/classes/keys">
                                    <fileset dir="${basedir}/keys" />
                                </copy>
                            </tasks>
                        </configuration>
                    </execution>
                </executions>
            </plugin>
        </plugins>
    </build>
    <profiles>
        <profile>
            <id>jdk15</id>
            <activation>
                <jdk>1.5</jdk>
            </activation>
            <build>
                <plugins>
                    <plugin>
                        <groupId>org.apache.maven.plugins</groupId>
                        <artifactId>maven-dependency-plugin</artifactId>
                        <executions>
                            <execution>
                                <id>create-endorsed-dir</id>
                                <phase>validate</phase>
                                <goals>
                                    <goal>copy</goal>
                                </goals>
                                <configuration>
                                    <artifactItems>
                                        <artifactItem>
                                            <groupId>xerces</groupId>
                                            <artifactId>xercesImpl</artifactId>
                                            <outputDirectory>${basedir}/target/endorsed</outputDirectory>
                                        </artifactItem>
                                        <artifactItem>
                                            <groupId>xml-apis</groupId>
                                            <artifactId>xml-apis</artifactId>
                                            <version>1.3.04</version>
                                            <outputDirectory>${basedir}/target/endorsed</outputDirectory>
                                        </artifactItem>
                                    </artifactItems>
                                 </configuration>
                             </execution>
                         </executions>
                    </plugin>
                </plugins>
            </build>
        </profile>
        <profile>
            <id>sts</id>
            <build>
                <defaultGoal>test</defaultGoal>
                <plugins>
                    <plugin>
                        <groupId>org.codehaus.mojo</groupId>
                        <artifactId>exec-maven-plugin</artifactId>
                        <executions>
                            <execution>
                                <phase>test</phase>
                                <goals>
                                    <goal>exec</goal>
                                </goals>
                                <configuration>
                                    <executable>java</executable>
                                    <arguments>
                                        <argument>-Djava.endorsed.dirs=${basedir}/target/endorsed</argument>
                                        <argument>-classpath</argument>
                                        <classpath />
                                        <argument>demo.wssec.sts.Server</argument>
                                    </arguments>
                                </configuration>
                            </execution>
                        </executions>
                    </plugin>
                </plugins>
            </build>
            <dependencies>
                <dependency>
                    <groupId>org.apache.cxf.services.sts</groupId>
                    <artifactId>cxf-services-sts-core</artifactId>
                    <version>${project.version}</version>
                </dependency>
            </dependencies>
        </profile>
        <profile>
            <id>server</id>
            <build>
                <defaultGoal>test</defaultGoal>
                <plugins>
                    <plugin>
                        <groupId>org.codehaus.mojo</groupId>
                        <artifactId>exec-maven-plugin</artifactId>
                        <executions>
                            <execution>
                                <phase>test</phase>
                                <goals>
                                    <goal>exec</goal>
                                </goals>
                                <configuration>
                                    <executable>java</executable>
                                    <arguments>
                                        <argument>-Djava.endorsed.dirs=${basedir}/target/endorsed</argument>
                                        <argument>-classpath</argument>
                                        <classpath />
                                        <argument>demo.wssec.server.Server</argument>
                                    </arguments>
                                </configuration>
                            </execution>
                        </executions>
                    </plugin>
                </plugins>
            </build>
        </profile>
        <profile>
            <id>client</id>
            <build>
                <defaultGoal>test</defaultGoal>
                <plugins>
                    <plugin>
                        <groupId>org.codehaus.mojo</groupId>
                        <artifactId>exec-maven-plugin</artifactId>
                        <executions>
                            <execution>
                                <phase>test</phase>
                                <goals>
                                    <goal>java</goal>
                                </goals>
                                <configuration>
                                    <mainClass>demo.wssec.client.Client</mainClass>
                                    <arguments>
                                        <argument>${basedir}/wsdl/hello_world.wsdl</argument>
                                    </arguments>
                                </configuration>
                            </execution>
                        </executions>
                    </plugin>
                </plugins>
            </build>
        </profile>
    </profiles>
    <dependencies>
        <dependency>
            <groupId>org.apache.cxf</groupId>
            <artifactId>cxf-rt-frontend-jaxws</artifactId>
            <version>${project.version}</version>
        </dependency>
        <dependency>
            <groupId>org.apache.cxf</groupId>
            <artifactId>cxf-rt-transports-http</artifactId>
            <version>${project.version}</version>
        </dependency>
        <dependency>
            <groupId>org.apache.cxf</groupId>
            <artifactId>cxf-rt-transports-http-jetty</artifactId>
            <version>${project.version}</version>
        </dependency>
        <dependency>
            <groupId>org.apache.cxf</groupId>
            <artifactId>cxf-rt-ws-security</artifactId>
            <version>${project.version}</version>
        </dependency>
        <dependency>
            <groupId>org.apache.cxf</groupId>
            <artifactId>cxf-rt-ws-policy</artifactId>
            <version>${project.version}</version>
        </dependency>
    </dependencies>
</project><|MERGE_RESOLUTION|>--- conflicted
+++ resolved
@@ -22,20 +22,12 @@
     <artifactId>sts</artifactId>
     <name>CXF STS Demo</name>
     <description>CXF STS Demo</description>
-<<<<<<< HEAD
-    <version>2.6.0-SNAPSHOT</version>
-=======
     <version>2.5.2</version>
->>>>>>> 2fe1624a
 
     <parent>
         <groupId>org.apache.cxf.samples</groupId>
         <artifactId>cxf-samples</artifactId>
-<<<<<<< HEAD
-        <version>2.6.0-SNAPSHOT</version>
-=======
         <version>2.5.2</version>
->>>>>>> 2fe1624a
         <relativePath>..</relativePath>
     </parent>
 
