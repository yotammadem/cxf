--- conflicted
+++ resolved
@@ -198,8 +198,4 @@
              <version>${cxf.version}</version>
        </dependency>
    </dependencies>
-<<<<<<< HEAD
-</project>
-=======
-</project>
->>>>>>> 8568d21b
+</project>
