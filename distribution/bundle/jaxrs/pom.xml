<?xml version="1.0"?>
<!--
  Licensed to the Apache Software Foundation (ASF) under one
  or more contributor license agreements. See the NOTICE file
  distributed with this work for additional information
  regarding copyright ownership. The ASF licenses this file
  to you under the Apache License, Version 2.0 (the
  "License"); you may not use this file except in compliance
  with the License. You may obtain a copy of the License at
 
  http://www.apache.org/licenses/LICENSE-2.0
 
  Unless required by applicable law or agreed to in writing,
  software distributed under the License is distributed on an
  "AS IS" BASIS, WITHOUT WARRANTIES OR CONDITIONS OF ANY
  KIND, either express or implied. See the License for the
  specific language governing permissions and limitations
  under the License.
-->
<project xmlns="http://maven.apache.org/POM/4.0.0" xmlns:xsi="http://www.w3.org/2001/XMLSchema-instance" xsi:schemaLocation="http://maven.apache.org/POM/4.0.0 http://maven.apache.org/maven-v4_0_0.xsd">
    <modelVersion>4.0.0</modelVersion>
    <groupId>org.apache.cxf</groupId>
    <artifactId>cxf-bundle-jaxrs</artifactId>
    <packaging>bundle</packaging>
    <name>Apache CXF JAX-RS Bundle Jar</name>
<<<<<<< HEAD
    <version>2.3.0-SNAPSHOT</version>
=======
    <version>2.1.7</version>
>>>>>>> 8568d21b
    <url>http://cxf.apache.org</url>

    <parent>
        <groupId>org.apache.cxf</groupId>
        <artifactId>cxf-bundle-parent</artifactId>
<<<<<<< HEAD
        <version>2.3.0-SNAPSHOT</version>
=======
        <version>2.1.7</version>
>>>>>>> 8568d21b
    </parent>


    <dependencies>
        <dependency>
            <groupId>${pom.groupId}</groupId>
            <artifactId>cxf-common-utilities</artifactId>
            <version>${pom.version}</version>
        </dependency>

        <dependency>
            <groupId>${pom.groupId}</groupId>
            <artifactId>cxf-api</artifactId>
            <version>${pom.version}</version>
        </dependency>

        <dependency>
            <groupId>${pom.groupId}</groupId>
            <artifactId>cxf-rt-core</artifactId>
            <version>${pom.version}</version>
        </dependency>

        <dependency>
            <groupId>${pom.groupId}</groupId>
            <artifactId>cxf-rt-transports-http</artifactId>
            <version>${pom.version}</version>
        </dependency>
        <dependency>
            <groupId>${pom.groupId}</groupId>
            <artifactId>cxf-rt-transports-http-osgi</artifactId>
            <version>${pom.version}</version>
        </dependency>

        <dependency>
            <groupId>${pom.groupId}</groupId>
            <artifactId>cxf-rt-transports-http-jetty</artifactId>
            <version>${pom.version}</version>
        </dependency>

        <dependency>
            <groupId>${pom.groupId}</groupId>
            <artifactId>cxf-rt-frontend-jaxrs</artifactId>
            <version>${pom.version}</version>
        </dependency>
        <dependency>
              <groupId>com.sun.xml.fastinfoset</groupId>
              <artifactId>FastInfoset</artifactId>
              <optional>true</optional>
         </dependency>

        <dependency>
            <groupId>${pom.groupId}</groupId>
            <artifactId>cxf-rt-bindings-xml</artifactId>
            <version>${pom.version}</version>
            <exclusions>
               <exclusion>
                  <groupId>org.apache.cxf</groupId>
                  <artifactId>cxf-rt-databinding-jaxb</artifactId>
               </exclusion>
            </exclusions>
        </dependency>


    </dependencies>

    <build>
        <resources>
            <resource>
                <directory>src/main/java</directory>
                <includes>
                    <include>**/*</include>
                </includes>
            </resource>
        </resources> 
        <plugins>
            <plugin>
                <groupId>org.apache.felix</groupId>
                <artifactId>maven-bundle-plugin</artifactId>
                <extensions>true</extensions>
                <configuration>
                    <instructions>
                        <Implementation-Title>Apache CXF</Implementation-Title>
                        <Implementation-Vendor>The Apache Software Foundation</Implementation-Vendor>
                        <Implementation-Vendor-Id>org.apache</Implementation-Vendor-Id>
                        <Implementation-Version>${pom.version}</Implementation-Version>
                        <Specification-Title>Apache CXF</Specification-Title>
                        <Specification-Vendor>The Apache Software Foundation</Specification-Vendor>
                        <Specification-Version>${pom.version}</Specification-Version>
                        <DynamicImport-Package>
                            com.ctc.wstx.*
                        </DynamicImport-Package>
                        <Import-Package>
                            !org.apache.cxf.*,
                            !META-INF.cxf,
                            antlr*;resolution:=optional,
                            com.ibm*;resolution:=optional,
                            com.sun*;resolution:=optional,
<<<<<<< HEAD
                            com.ctc.wstx.msv*;resolution:=optional,
=======
>>>>>>> 8568d21b
                            javax.ws.rs*,
                            repackage;resolution:=optional,
                            javax.resource*;resolution:=optional,
                            junit.framework*;resolution:=optional,
                            net.sf.cglib*;resolution:=optional,
                            org.apache.abdera*;resolution:=optional,
                            org.apache.commons.lang*;resolution:=optional,
                            org.apache.commons.codec*;resolution:=optional,
                            org.apache.log4j*;resolution:=optional,
                            org.apache.velocity*;resolution:=optional,
                            org.apache.xmlbeans*;resolution:=optional,
                            org.codehaus.jra*;resolution:=optional,
                            org.codehaus.jettison*;resolution:=optional,
                            org.jaxen*;resolution:=optional,
                            org.jdom*;resolution:=optional,
                            org.junit*;resolution:=optional,
                            org.mortbay*;resolution:=optional,
                            org.mozilla.javascript*;resolution:=optional,
                            org.springframework*;resolution:=optional,
                            *
                        </Import-Package>
                        <Export-Package>
                            org.apache.cxf.*;version=${pom.version};-split-package:=merge-first,
                            '=META-INF.cxf.osgi',
                            '=META-INF.cxf'
                        </Export-Package>
                        <_failok>true</_failok>
                        <_versionpolicy>[$(version;==;$(@)),$(version;+;$(@)))</_versionpolicy>
                    </instructions>
                </configuration>
            </plugin>
            <plugin>
                <groupId>org.apache.maven.plugins</groupId>
                <artifactId>maven-shade-plugin</artifactId>
                <executions>
                    <execution>
                        <phase>package</phase>
                        <goals>
                            <goal>shade</goal>
                        </goals>
                        <configuration>
                            <shadedGroupFilter>org.apache.cxf</shadedGroupFilter>
                            <shadedArtifactAttached>false</shadedArtifactAttached>
                            <createSourcesJar>${createSourcesJar}</createSourcesJar>
                            <promoteTransitiveDependencies>true</promoteTransitiveDependencies>
                            <createDependencyReducedPom>true</createDependencyReducedPom>
                            <filters>
                                <filter>
                                    <artifact>${project.groupId}:${project.artifactId}</artifact>
                                    <excludes>
                                        <exclude>org/**</exclude>
                                    </excludes>
                                </filter>
                            </filters>

                            <transformers>
                                <transformer implementation="org.apache.maven.plugins.shade.resource.ApacheNoticeResourceTransformer">
                                    <projectName>Apache CXF</projectName>
                                </transformer>
                                <transformer implementation="org.apache.maven.plugins.shade.resource.AppendingTransformer">
                                    <resource>META-INF/spring.handlers</resource>
                                </transformer>
                                <transformer implementation="org.apache.maven.plugins.shade.resource.AppendingTransformer">
                                    <resource>META-INF/spring.schemas</resource>
                                </transformer>
                                <transformer implementation="org.apache.maven.plugins.shade.resource.AppendingTransformer">
                                    <resource>META-INF/cxf/cxf.extension</resource>
                                </transformer>
                                <transformer implementation="org.apache.maven.plugins.shade.resource.XmlAppendingTransformer">
                                    <resource>META-INF/extensions.xml</resource>
                                </transformer>
                                <transformer implementation="org.apache.maven.plugins.shade.resource.XmlAppendingTransformer">
                                    <resource>META-INF/cxf/extensions.xml</resource>
                                </transformer>
                                <transformer implementation="org.apache.maven.plugins.shade.resource.XmlAppendingTransformer">
                                    <resource>META-INF/bus-extensions.xml</resource>
                                </transformer>
                                <transformer implementation="org.apache.maven.plugins.shade.resource.XmlAppendingTransformer">
                                    <resource>META-INF/cxf/bus-extensions.xml</resource>
                                </transformer>
                                <transformer implementation="org.apache.cxf.maven.CXFAllTransformer" />
                            </transformers>
                        </configuration>
                    </execution>
                </executions>
                <dependencies>
                    <dependency>
                        <groupId>${pom.groupId}</groupId>
                        <artifactId>cxf-buildtools</artifactId>
                        <version>${pom.version}</version>
                    </dependency>
                </dependencies>
            </plugin>
        </plugins>
    </build>

   
</project><|MERGE_RESOLUTION|>--- conflicted
+++ resolved
@@ -23,21 +23,13 @@
     <artifactId>cxf-bundle-jaxrs</artifactId>
     <packaging>bundle</packaging>
     <name>Apache CXF JAX-RS Bundle Jar</name>
-<<<<<<< HEAD
-    <version>2.3.0-SNAPSHOT</version>
-=======
     <version>2.1.7</version>
->>>>>>> 8568d21b
     <url>http://cxf.apache.org</url>
 
     <parent>
         <groupId>org.apache.cxf</groupId>
         <artifactId>cxf-bundle-parent</artifactId>
-<<<<<<< HEAD
-        <version>2.3.0-SNAPSHOT</version>
-=======
         <version>2.1.7</version>
->>>>>>> 8568d21b
     </parent>
 
 
@@ -63,11 +55,6 @@
         <dependency>
             <groupId>${pom.groupId}</groupId>
             <artifactId>cxf-rt-transports-http</artifactId>
-            <version>${pom.version}</version>
-        </dependency>
-        <dependency>
-            <groupId>${pom.groupId}</groupId>
-            <artifactId>cxf-rt-transports-http-osgi</artifactId>
             <version>${pom.version}</version>
         </dependency>
 
@@ -116,6 +103,7 @@
             <plugin>
                 <groupId>org.apache.felix</groupId>
                 <artifactId>maven-bundle-plugin</artifactId>
+                <version>1.4.1</version>
                 <extensions>true</extensions>
                 <configuration>
                     <instructions>
@@ -135,10 +123,6 @@
                             antlr*;resolution:=optional,
                             com.ibm*;resolution:=optional,
                             com.sun*;resolution:=optional,
-<<<<<<< HEAD
-                            com.ctc.wstx.msv*;resolution:=optional,
-=======
->>>>>>> 8568d21b
                             javax.ws.rs*,
                             repackage;resolution:=optional,
                             javax.resource*;resolution:=optional,
@@ -162,7 +146,7 @@
                         </Import-Package>
                         <Export-Package>
                             org.apache.cxf.*;version=${pom.version};-split-package:=merge-first,
-                            '=META-INF.cxf.osgi',
+                            org.codehaus.xfire.aegis.type.java5.*,
                             '=META-INF.cxf'
                         </Export-Package>
                         <_failok>true</_failok>
@@ -173,6 +157,7 @@
             <plugin>
                 <groupId>org.apache.maven.plugins</groupId>
                 <artifactId>maven-shade-plugin</artifactId>
+                <version>1.1</version>
                 <executions>
                     <execution>
                         <phase>package</phase>
